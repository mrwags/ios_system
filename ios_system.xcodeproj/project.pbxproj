// !$*UTF8*$!
{
	archiveVersion = 1;
	classes = {
	};
	objectVersion = 48;
	objects = {

/* Begin PBXBuildFile section */
		220E720920944900008E7FAF /* vis.c in Sources */ = {isa = PBXBuildFile; fileRef = 228E399620615B0C0055B5EF /* vis.c */; settings = {COMPILER_FLAGS = "-F Frameworks/ -I ssh_keygen/"; }; };
		222446342065642E0018D400 /* sessionParameters.h in Headers */ = {isa = PBXBuildFile; fileRef = 222446322065642E0018D400 /* sessionParameters.h */; };
		222446352065642E0018D400 /* sessionParameters.m in Sources */ = {isa = PBXBuildFile; fileRef = 222446332065642E0018D400 /* sessionParameters.m */; };
		22319FA01FDC2332004D875A /* getopt.c in Sources */ = {isa = PBXBuildFile; fileRef = 22319F9E1FDC2332004D875A /* getopt.c */; };
		22327A9F209E3ADD0026B98C /* md5.c in Sources */ = {isa = PBXBuildFile; fileRef = 22327A9E209E3ADD0026B98C /* md5.c */; };
		22327AA1209E3AE30026B98C /* commoncrypto.c in Sources */ = {isa = PBXBuildFile; fileRef = 22327AA0209E3AE30026B98C /* commoncrypto.c */; };
		223496B01FD5FC71007ED1A9 /* ios_system.h in Headers */ = {isa = PBXBuildFile; fileRef = 223496AE1FD5FC71007ED1A9 /* ios_system.h */; settings = {ATTRIBUTES = (Public, ); }; };
		223496B71FD5FC89007ED1A9 /* ios_system.m in Sources */ = {isa = PBXBuildFile; fileRef = 223496B61FD5FC89007ED1A9 /* ios_system.m */; };
		225782911FDB4D390050F312 /* curl_config.h in Headers */ = {isa = PBXBuildFile; fileRef = 2257811A1FDB4D380050F312 /* curl_config.h */; };
		225E1B6F2067F39F005AC151 /* tar.h in Headers */ = {isa = PBXBuildFile; fileRef = 225E1B6D2067F39F005AC151 /* tar.h */; settings = {ATTRIBUTES = (Public, ); }; };
		225F06102016751900466685 /* getopt_long.c in Sources */ = {isa = PBXBuildFile; fileRef = 225F060F2016751800466685 /* getopt_long.c */; };
		226378751FDB3EE400AE8827 /* termcap.h in Headers */ = {isa = PBXBuildFile; fileRef = 2263780D1FDB3EE100AE8827 /* termcap.h */; };
		226378781FDB3EE400AE8827 /* pathnames.h in Headers */ = {isa = PBXBuildFile; fileRef = 226378111FDB3EE100AE8827 /* pathnames.h */; };
		2263787D1FDB3EE400AE8827 /* extern.h in Headers */ = {isa = PBXBuildFile; fileRef = 226378181FDB3EE200AE8827 /* extern.h */; };
		226378811FDB3EE400AE8827 /* ncurses_dll.h in Headers */ = {isa = PBXBuildFile; fileRef = 2263781D1FDB3EE200AE8827 /* ncurses_dll.h */; };
		226378921FDB3EE400AE8827 /* extern.h in Headers */ = {isa = PBXBuildFile; fileRef = 226378321FDB3EE200AE8827 /* extern.h */; };
		226378951FDB3EE400AE8827 /* ls.h in Headers */ = {isa = PBXBuildFile; fileRef = 226378351FDB3EE200AE8827 /* ls.h */; };
		226378A81FDB3EE400AE8827 /* chmod_acl.h in Headers */ = {isa = PBXBuildFile; fileRef = 2263784D1FDB3EE300AE8827 /* chmod_acl.h */; };
		226378B21FDB3EE400AE8827 /* zopen.h in Headers */ = {isa = PBXBuildFile; fileRef = 226378591FDB3EE300AE8827 /* zopen.h */; };
		228264EC2067F0A9002F9671 /* files.h in Headers */ = {isa = PBXBuildFile; fileRef = 228264EA2067F0A9002F9671 /* files.h */; settings = {ATTRIBUTES = (Public, ); }; };
		228264F02067F143002F9671 /* humanize_number.c in Sources */ = {isa = PBXBuildFile; fileRef = 226378411FDB3EE300AE8827 /* humanize_number.c */; };
		228264F12067F14B002F9671 /* chflags.c in Sources */ = {isa = PBXBuildFile; fileRef = 226378141FDB3EE200AE8827 /* chflags.c */; };
		228264F22067F151002F9671 /* chmod.c in Sources */ = {isa = PBXBuildFile; fileRef = 2263784B1FDB3EE300AE8827 /* chmod.c */; };
		228264F32067F151002F9671 /* chmod_acl.c in Sources */ = {isa = PBXBuildFile; fileRef = 2263784C1FDB3EE300AE8827 /* chmod_acl.c */; };
		228264F42067F156002F9671 /* chown.c in Sources */ = {isa = PBXBuildFile; fileRef = 226378721FDB3EE300AE8827 /* chown.c */; };
		228264F52067F15C002F9671 /* cksum.c in Sources */ = {isa = PBXBuildFile; fileRef = 226378271FDB3EE200AE8827 /* cksum.c */; };
		228264F62067F15C002F9671 /* crc.c in Sources */ = {isa = PBXBuildFile; fileRef = 226378281FDB3EE200AE8827 /* crc.c */; };
		228264F72067F15C002F9671 /* crc32.c in Sources */ = {isa = PBXBuildFile; fileRef = 226378291FDB3EE200AE8827 /* crc32.c */; };
		228264F82067F15C002F9671 /* extern.h in Headers */ = {isa = PBXBuildFile; fileRef = 2263782A1FDB3EE200AE8827 /* extern.h */; };
		228264F92067F15C002F9671 /* print.c in Sources */ = {isa = PBXBuildFile; fileRef = 2263782B1FDB3EE200AE8827 /* print.c */; };
		228264FA2067F15C002F9671 /* sum1.c in Sources */ = {isa = PBXBuildFile; fileRef = 2263782D1FDB3EE200AE8827 /* sum1.c */; };
		228264FB2067F15C002F9671 /* sum2.c in Sources */ = {isa = PBXBuildFile; fileRef = 2263782E1FDB3EE200AE8827 /* sum2.c */; };
		228265022067F17A002F9671 /* compress.c in Sources */ = {isa = PBXBuildFile; fileRef = 226378501FDB3EE300AE8827 /* compress.c */; };
		228265032067F17A002F9671 /* zopen.c in Sources */ = {isa = PBXBuildFile; fileRef = 226378581FDB3EE300AE8827 /* zopen.c */; };
		228265042067F180002F9671 /* cp.c in Sources */ = {isa = PBXBuildFile; fileRef = 226378171FDB3EE200AE8827 /* cp.c */; };
		228265052067F184002F9671 /* utils.c in Sources */ = {isa = PBXBuildFile; fileRef = 226378191FDB3EE200AE8827 /* utils.c */; };
		228265062067F189002F9671 /* df.c in Sources */ = {isa = PBXBuildFile; fileRef = 2263783A1FDB3EE200AE8827 /* df.c */; };
		228265072067F189002F9671 /* vfslist.c in Sources */ = {isa = PBXBuildFile; fileRef = 2263783B1FDB3EE200AE8827 /* vfslist.c */; };
		228265082067F18D002F9671 /* du.c in Sources */ = {isa = PBXBuildFile; fileRef = 226378481FDB3EE300AE8827 /* du.c */; };
		228265092067F193002F9671 /* futimens.c in Sources */ = {isa = PBXBuildFile; fileRef = 2263785B1FDB3EE300AE8827 /* futimens.c */; };
		2282650A2067F193002F9671 /* gzip.c in Sources */ = {isa = PBXBuildFile; fileRef = 2263785F1FDB3EE300AE8827 /* gzip.c */; };
		2282650B2067F19B002F9671 /* ln.c in Sources */ = {isa = PBXBuildFile; fileRef = 2263783F1FDB3EE300AE8827 /* ln.c */; };
		2282650C2067F19F002F9671 /* cmp.c in Sources */ = {isa = PBXBuildFile; fileRef = 226378311FDB3EE200AE8827 /* cmp.c */; settings = {COMPILER_FLAGS = "-DCOLORLS"; }; };
		2282650D2067F1A3002F9671 /* ls.c in Sources */ = {isa = PBXBuildFile; fileRef = 226378341FDB3EE200AE8827 /* ls.c */; settings = {COMPILER_FLAGS = "-DCOLORLS"; }; };
		2282650E2067F1A6002F9671 /* print.c in Sources */ = {isa = PBXBuildFile; fileRef = 226378361FDB3EE200AE8827 /* print.c */; settings = {COMPILER_FLAGS = "-DCOLORLS -I./libinfo/membership.subproj/"; }; };
		2282650F2067F1AA002F9671 /* util.c in Sources */ = {isa = PBXBuildFile; fileRef = 226378371FDB3EE200AE8827 /* util.c */; settings = {COMPILER_FLAGS = "-DCOLORLS"; }; };
		228265102067F1AF002F9671 /* mkdir.c in Sources */ = {isa = PBXBuildFile; fileRef = 226378241FDB3EE200AE8827 /* mkdir.c */; };
		228265112067F1B4002F9671 /* mv.c in Sources */ = {isa = PBXBuildFile; fileRef = 226378101FDB3EE100AE8827 /* mv.c */; };
		228265122067F1B8002F9671 /* rm.c in Sources */ = {isa = PBXBuildFile; fileRef = 226378201FDB3EE200AE8827 /* rm.c */; };
		228265132067F1BB002F9671 /* rmdir.c in Sources */ = {isa = PBXBuildFile; fileRef = 2263780C1FDB3EE100AE8827 /* rmdir.c */; };
		228265142067F1BF002F9671 /* stat.c in Sources */ = {isa = PBXBuildFile; fileRef = 226378451FDB3EE300AE8827 /* stat.c */; };
		228265152067F1C3002F9671 /* touch.c in Sources */ = {isa = PBXBuildFile; fileRef = 2263781C1FDB3EE200AE8827 /* touch.c */; };
		228265162067F29B002F9671 /* ios_system.framework in Frameworks */ = {isa = PBXBuildFile; fileRef = 223496AB1FD5FC71007ED1A9 /* ios_system.framework */; };
		228265172067F2A4002F9671 /* libbz2.tbd in Frameworks */ = {isa = PBXBuildFile; fileRef = 22CF27AC1FDB42AF0087DDAD /* libbz2.tbd */; };
		228265182067F2B4002F9671 /* libncurses.tbd in Frameworks */ = {isa = PBXBuildFile; fileRef = 227F87D6202EFA68001751C6 /* libncurses.tbd */; };
		22AFD0172067F78200881B2A /* ios_system.framework in Frameworks */ = {isa = PBXBuildFile; fileRef = 223496AB1FD5FC71007ED1A9 /* ios_system.framework */; };
		22AFD0182067F78800881B2A /* libxml2.tbd in Frameworks */ = {isa = PBXBuildFile; fileRef = 22F568222020C42F009850FD /* libxml2.tbd */; };
		22AFD0192067F79200881B2A /* libbz2.tbd in Frameworks */ = {isa = PBXBuildFile; fileRef = 22CF27AC1FDB42AF0087DDAD /* libbz2.tbd */; };
		22AFD01A2067F7C800881B2A /* bsdtar.c in Sources */ = {isa = PBXBuildFile; fileRef = 22577F4B1FDB47B70050F312 /* bsdtar.c */; };
		22AFD01B2067F7CC00881B2A /* bsdtar_windows.c in Sources */ = {isa = PBXBuildFile; fileRef = 22577F4E1FDB47B70050F312 /* bsdtar_windows.c */; };
		22AFD01C2067F7D000881B2A /* cmdline.c in Sources */ = {isa = PBXBuildFile; fileRef = 22577F511FDB47B70050F312 /* cmdline.c */; };
		22AFD01D2067F7D300881B2A /* getdate.c in Sources */ = {isa = PBXBuildFile; fileRef = 22577F531FDB47B70050F312 /* getdate.c */; };
		22AFD01E2067F7D300881B2A /* read.c in Sources */ = {isa = PBXBuildFile; fileRef = 22577F541FDB47B70050F312 /* read.c */; };
		22AFD01F2067F7D300881B2A /* subst.c in Sources */ = {isa = PBXBuildFile; fileRef = 22577F551FDB47B70050F312 /* subst.c */; };
		22AFD0202067F7D300881B2A /* tree.c in Sources */ = {isa = PBXBuildFile; fileRef = 22577F6E1FDB47B70050F312 /* tree.c */; };
		22AFD0212067F7D700881B2A /* util.c in Sources */ = {isa = PBXBuildFile; fileRef = 22577F701FDB47B70050F312 /* util.c */; };
		22AFD0222067F7D700881B2A /* write.c in Sources */ = {isa = PBXBuildFile; fileRef = 22577F711FDB47B70050F312 /* write.c */; };
		22AFD0242067F7F400881B2A /* archive_check_magic.c in Sources */ = {isa = PBXBuildFile; fileRef = 22577D501FDB47A90050F312 /* archive_check_magic.c */; };
		22AFD0272067F7F400881B2A /* archive_entry.c in Sources */ = {isa = PBXBuildFile; fileRef = 22577D541FDB47A90050F312 /* archive_entry.c */; };
		22AFD0282067F7F400881B2A /* archive_entry.h in Headers */ = {isa = PBXBuildFile; fileRef = 22577D551FDB47A90050F312 /* archive_entry.h */; };
		22AFD0292067F7F400881B2A /* archive_entry_copy_bhfi.c in Sources */ = {isa = PBXBuildFile; fileRef = 22577D561FDB47A90050F312 /* archive_entry_copy_bhfi.c */; };
		22AFD02A2067F7F400881B2A /* archive_entry_copy_stat.c in Sources */ = {isa = PBXBuildFile; fileRef = 22577D571FDB47A90050F312 /* archive_entry_copy_stat.c */; };
		22AFD02B2067F7F400881B2A /* archive_entry_link_resolver.c in Sources */ = {isa = PBXBuildFile; fileRef = 22577D581FDB47A90050F312 /* archive_entry_link_resolver.c */; };
		22AFD02D2067F7F400881B2A /* archive_entry_stat.c in Sources */ = {isa = PBXBuildFile; fileRef = 22577D5A1FDB47A90050F312 /* archive_entry_stat.c */; };
		22AFD02E2067F7F400881B2A /* archive_entry_strmode.c in Sources */ = {isa = PBXBuildFile; fileRef = 22577D5B1FDB47A90050F312 /* archive_entry_strmode.c */; };
		22AFD02F2067F7F400881B2A /* archive_entry_xattr.c in Sources */ = {isa = PBXBuildFile; fileRef = 22577D5C1FDB47A90050F312 /* archive_entry_xattr.c */; };
		22AFD0332067F7F400881B2A /* archive_read.c in Sources */ = {isa = PBXBuildFile; fileRef = 22577D611FDB47A90050F312 /* archive_read.c */; };
		22AFD0342067F7F400881B2A /* archive_read_data_into_fd.c in Sources */ = {isa = PBXBuildFile; fileRef = 22577D621FDB47A90050F312 /* archive_read_data_into_fd.c */; };
		22AFD0352067F7F400881B2A /* archive_read_disk.c in Sources */ = {isa = PBXBuildFile; fileRef = 22577D641FDB47A90050F312 /* archive_read_disk.c */; };
		22AFD0362067F7F400881B2A /* archive_read_disk_entry_from_file.c in Sources */ = {isa = PBXBuildFile; fileRef = 22577D651FDB47A90050F312 /* archive_read_disk_entry_from_file.c */; };
		22AFD0382067F7F400881B2A /* archive_read_disk_set_standard_lookup.c in Sources */ = {isa = PBXBuildFile; fileRef = 22577D671FDB47A90050F312 /* archive_read_disk_set_standard_lookup.c */; };
		22AFD0392067F7F400881B2A /* archive_read_extract.c in Sources */ = {isa = PBXBuildFile; fileRef = 22577D681FDB47A90050F312 /* archive_read_extract.c */; };
		22AFD03A2067F7F400881B2A /* archive_read_open_fd.c in Sources */ = {isa = PBXBuildFile; fileRef = 22577D691FDB47A90050F312 /* archive_read_open_fd.c */; };
		22AFD03B2067F7F400881B2A /* archive_read_open_file.c in Sources */ = {isa = PBXBuildFile; fileRef = 22577D6A1FDB47A90050F312 /* archive_read_open_file.c */; };
		22AFD03C2067F7F400881B2A /* archive_read_open_filename.c in Sources */ = {isa = PBXBuildFile; fileRef = 22577D6B1FDB47A90050F312 /* archive_read_open_filename.c */; };
		22AFD03D2067F7F400881B2A /* archive_read_open_memory.c in Sources */ = {isa = PBXBuildFile; fileRef = 22577D6C1FDB47A90050F312 /* archive_read_open_memory.c */; };
		22AFD03F2067F7F400881B2A /* archive_read_support_compression_all.c in Sources */ = {isa = PBXBuildFile; fileRef = 22577D6E1FDB47A90050F312 /* archive_read_support_compression_all.c */; };
		22AFD0402067F7F400881B2A /* archive_read_support_compression_bzip2.c in Sources */ = {isa = PBXBuildFile; fileRef = 22577D6F1FDB47A90050F312 /* archive_read_support_compression_bzip2.c */; };
		22AFD0412067F7F400881B2A /* archive_read_support_compression_compress.c in Sources */ = {isa = PBXBuildFile; fileRef = 22577D701FDB47A90050F312 /* archive_read_support_compression_compress.c */; };
		22AFD0422067F7F400881B2A /* archive_read_support_compression_gzip.c in Sources */ = {isa = PBXBuildFile; fileRef = 22577D711FDB47A90050F312 /* archive_read_support_compression_gzip.c */; };
		22AFD0432067F7F400881B2A /* archive_read_support_compression_none.c in Sources */ = {isa = PBXBuildFile; fileRef = 22577D721FDB47A90050F312 /* archive_read_support_compression_none.c */; };
		22AFD0442067F7F400881B2A /* archive_read_support_compression_program.c in Sources */ = {isa = PBXBuildFile; fileRef = 22577D731FDB47A90050F312 /* archive_read_support_compression_program.c */; };
		22AFD0452067F7F400881B2A /* archive_read_support_compression_rpm.c in Sources */ = {isa = PBXBuildFile; fileRef = 22577D741FDB47A90050F312 /* archive_read_support_compression_rpm.c */; };
		22AFD0462067F7F400881B2A /* archive_read_support_compression_uu.c in Sources */ = {isa = PBXBuildFile; fileRef = 22577D751FDB47A90050F312 /* archive_read_support_compression_uu.c */; };
		22AFD0472067F7F400881B2A /* archive_read_support_compression_xz.c in Sources */ = {isa = PBXBuildFile; fileRef = 22577D761FDB47A90050F312 /* archive_read_support_compression_xz.c */; };
		22AFD0482067F7F400881B2A /* archive_read_support_format_all.c in Sources */ = {isa = PBXBuildFile; fileRef = 22577D771FDB47A90050F312 /* archive_read_support_format_all.c */; };
		22AFD0492067F7F400881B2A /* archive_read_support_format_ar.c in Sources */ = {isa = PBXBuildFile; fileRef = 22577D781FDB47A90050F312 /* archive_read_support_format_ar.c */; };
		22AFD04A2067F7F400881B2A /* archive_read_support_format_cpio.c in Sources */ = {isa = PBXBuildFile; fileRef = 22577D791FDB47A90050F312 /* archive_read_support_format_cpio.c */; };
		22AFD04B2067F7F400881B2A /* archive_read_support_format_empty.c in Sources */ = {isa = PBXBuildFile; fileRef = 22577D7A1FDB47A90050F312 /* archive_read_support_format_empty.c */; };
		22AFD04C2067F7F400881B2A /* archive_read_support_format_iso9660.c in Sources */ = {isa = PBXBuildFile; fileRef = 22577D7B1FDB47A90050F312 /* archive_read_support_format_iso9660.c */; };
		22AFD04D2067F7F400881B2A /* archive_read_support_format_mtree.c in Sources */ = {isa = PBXBuildFile; fileRef = 22577D7C1FDB47A90050F312 /* archive_read_support_format_mtree.c */; };
		22AFD04E2067F7F400881B2A /* archive_read_support_format_raw.c in Sources */ = {isa = PBXBuildFile; fileRef = 22577D7D1FDB47A90050F312 /* archive_read_support_format_raw.c */; };
		22AFD04F2067F7F400881B2A /* archive_read_support_format_tar.c in Sources */ = {isa = PBXBuildFile; fileRef = 22577D7E1FDB47A90050F312 /* archive_read_support_format_tar.c */; };
		22AFD0502067F7F400881B2A /* archive_read_support_format_xar.c in Sources */ = {isa = PBXBuildFile; fileRef = 22577D7F1FDB47A90050F312 /* archive_read_support_format_xar.c */; settings = {COMPILER_FLAGS = "-I ${SDK_DIR}/usr/include/libxml2/ -v"; }; };
		22AFD0512067F7F400881B2A /* archive_read_support_format_zip.c in Sources */ = {isa = PBXBuildFile; fileRef = 22577D801FDB47A90050F312 /* archive_read_support_format_zip.c */; };
		22AFD0522067F7F400881B2A /* archive_string.c in Sources */ = {isa = PBXBuildFile; fileRef = 22577D811FDB47A90050F312 /* archive_string.c */; };
		22AFD0542067F7F400881B2A /* archive_string_sprintf.c in Sources */ = {isa = PBXBuildFile; fileRef = 22577D831FDB47A90050F312 /* archive_string_sprintf.c */; };
		22AFD0552067F7F400881B2A /* archive_util.c in Sources */ = {isa = PBXBuildFile; fileRef = 22577D851FDB47A90050F312 /* archive_util.c */; };
		22AFD0562067F7F400881B2A /* archive_virtual.c in Sources */ = {isa = PBXBuildFile; fileRef = 22577D861FDB47A90050F312 /* archive_virtual.c */; };
		22AFD0572067F7F400881B2A /* archive_windows.c in Sources */ = {isa = PBXBuildFile; fileRef = 22577D871FDB47A90050F312 /* archive_windows.c */; };
		22AFD0592067F7F400881B2A /* archive_write.c in Sources */ = {isa = PBXBuildFile; fileRef = 22577D8A1FDB47A90050F312 /* archive_write.c */; };
		22AFD05A2067F7F400881B2A /* archive_write_disk.c in Sources */ = {isa = PBXBuildFile; fileRef = 22577D8C1FDB47A90050F312 /* archive_write_disk.c */; };
		22AFD05C2067F7F400881B2A /* archive_write_disk_set_standard_lookup.c in Sources */ = {isa = PBXBuildFile; fileRef = 22577D8E1FDB47A90050F312 /* archive_write_disk_set_standard_lookup.c */; };
		22AFD05D2067F7F400881B2A /* archive_write_open_fd.c in Sources */ = {isa = PBXBuildFile; fileRef = 22577D8F1FDB47A90050F312 /* archive_write_open_fd.c */; };
		22AFD05E2067F7F400881B2A /* archive_write_open_file.c in Sources */ = {isa = PBXBuildFile; fileRef = 22577D901FDB47A90050F312 /* archive_write_open_file.c */; };
		22AFD05F2067F7F400881B2A /* archive_write_open_filename.c in Sources */ = {isa = PBXBuildFile; fileRef = 22577D911FDB47A90050F312 /* archive_write_open_filename.c */; };
		22AFD0602067F7F400881B2A /* archive_write_open_memory.c in Sources */ = {isa = PBXBuildFile; fileRef = 22577D921FDB47A90050F312 /* archive_write_open_memory.c */; };
		22AFD0622067F7F400881B2A /* archive_write_set_compression_bzip2.c in Sources */ = {isa = PBXBuildFile; fileRef = 22577D941FDB47A90050F312 /* archive_write_set_compression_bzip2.c */; };
		22AFD0632067F7F400881B2A /* archive_write_set_compression_compress.c in Sources */ = {isa = PBXBuildFile; fileRef = 22577D951FDB47A90050F312 /* archive_write_set_compression_compress.c */; };
		22AFD0642067F7F400881B2A /* archive_write_set_compression_gzip.c in Sources */ = {isa = PBXBuildFile; fileRef = 22577D961FDB47A90050F312 /* archive_write_set_compression_gzip.c */; };
		22AFD0652067F7F400881B2A /* archive_write_set_compression_none.c in Sources */ = {isa = PBXBuildFile; fileRef = 22577D971FDB47A90050F312 /* archive_write_set_compression_none.c */; };
		22AFD0662067F7F400881B2A /* archive_write_set_compression_program.c in Sources */ = {isa = PBXBuildFile; fileRef = 22577D981FDB47A90050F312 /* archive_write_set_compression_program.c */; };
		22AFD0672067F7F400881B2A /* archive_write_set_compression_xz.c in Sources */ = {isa = PBXBuildFile; fileRef = 22577D991FDB47A90050F312 /* archive_write_set_compression_xz.c */; };
		22AFD0682067F7F400881B2A /* archive_write_set_format.c in Sources */ = {isa = PBXBuildFile; fileRef = 22577D9A1FDB47A90050F312 /* archive_write_set_format.c */; };
		22AFD0692067F7F400881B2A /* archive_write_set_format_ar.c in Sources */ = {isa = PBXBuildFile; fileRef = 22577D9B1FDB47A90050F312 /* archive_write_set_format_ar.c */; };
		22AFD06A2067F7F400881B2A /* archive_write_set_format_by_name.c in Sources */ = {isa = PBXBuildFile; fileRef = 22577D9C1FDB47A90050F312 /* archive_write_set_format_by_name.c */; };
		22AFD06B2067F7F400881B2A /* archive_write_set_format_cpio.c in Sources */ = {isa = PBXBuildFile; fileRef = 22577D9D1FDB47A90050F312 /* archive_write_set_format_cpio.c */; };
		22AFD06C2067F7F400881B2A /* archive_write_set_format_cpio_newc.c in Sources */ = {isa = PBXBuildFile; fileRef = 22577D9E1FDB47A90050F312 /* archive_write_set_format_cpio_newc.c */; };
		22AFD06D2067F7F400881B2A /* archive_write_set_format_mtree.c in Sources */ = {isa = PBXBuildFile; fileRef = 22577D9F1FDB47A90050F312 /* archive_write_set_format_mtree.c */; };
		22AFD06E2067F7F400881B2A /* archive_write_set_format_pax.c in Sources */ = {isa = PBXBuildFile; fileRef = 22577DA01FDB47A90050F312 /* archive_write_set_format_pax.c */; };
		22AFD06F2067F7F400881B2A /* archive_write_set_format_shar.c in Sources */ = {isa = PBXBuildFile; fileRef = 22577DA11FDB47A90050F312 /* archive_write_set_format_shar.c */; };
		22AFD0702067F7F400881B2A /* archive_write_set_format_ustar.c in Sources */ = {isa = PBXBuildFile; fileRef = 22577DA21FDB47A90050F312 /* archive_write_set_format_ustar.c */; };
		22AFD0712067F7F400881B2A /* archive_write_set_format_zip.c in Sources */ = {isa = PBXBuildFile; fileRef = 22577DA31FDB47A90050F312 /* archive_write_set_format_zip.c */; };
		22AFD0732067F7F400881B2A /* filter_fork.c in Sources */ = {isa = PBXBuildFile; fileRef = 22577DA71FDB47A90050F312 /* filter_fork.c */; };
		22AFD0752067F7F400881B2A /* filter_fork_windows.c in Sources */ = {isa = PBXBuildFile; fileRef = 22577DA91FDB47A90050F312 /* filter_fork_windows.c */; };
		22AFD0762067F87C00881B2A /* err.c in Sources */ = {isa = PBXBuildFile; fileRef = 22577D451FDB47A90050F312 /* err.c */; };
		22AFD0772067F87F00881B2A /* line_reader.c in Sources */ = {isa = PBXBuildFile; fileRef = 22577D481FDB47A90050F312 /* line_reader.c */; };
		22AFD0782067F88200881B2A /* matching.c in Sources */ = {isa = PBXBuildFile; fileRef = 22577D4A1FDB47A90050F312 /* matching.c */; };
		22AFD0792067F88500881B2A /* pathmatch.c in Sources */ = {isa = PBXBuildFile; fileRef = 22577D4C1FDB47A90050F312 /* pathmatch.c */; };
		22B753052068DF8400F2B025 /* shell.h in Headers */ = {isa = PBXBuildFile; fileRef = 22B753042068DF8400F2B025 /* shell.h */; settings = {ATTRIBUTES = (Public, ); }; };
		22B7530B2069801700F2B025 /* curl_ios.h in Headers */ = {isa = PBXBuildFile; fileRef = 22B7530A2069801700F2B025 /* curl_ios.h */; settings = {ATTRIBUTES = (Public, ); }; };
		22C1D2E920A842460093127F /* ios_error.h in Headers */ = {isa = PBXBuildFile; fileRef = 22CF27661FDB3FDA0087DDAD /* ios_error.h */; };
		22C505852098ADD800FDDFA9 /* y.tab.c in Sources */ = {isa = PBXBuildFile; fileRef = 22C5057D2098ADD700FDDFA9 /* y.tab.c */; };
		22C505862098ADD800FDDFA9 /* find.c in Sources */ = {isa = PBXBuildFile; fileRef = 22C5057E2098ADD700FDDFA9 /* find.c */; };
		22C505872098ADD800FDDFA9 /* ls.c in Sources */ = {isa = PBXBuildFile; fileRef = 22C5057F2098ADD700FDDFA9 /* ls.c */; };
		22C505882098ADD800FDDFA9 /* misc.c in Sources */ = {isa = PBXBuildFile; fileRef = 22C505802098ADD700FDDFA9 /* misc.c */; };
		22C505892098ADD800FDDFA9 /* option.c in Sources */ = {isa = PBXBuildFile; fileRef = 22C505812098ADD800FDDFA9 /* option.c */; };
		22C5058A2098ADD800FDDFA9 /* function.c in Sources */ = {isa = PBXBuildFile; fileRef = 22C505822098ADD800FDDFA9 /* function.c */; };
		22C5058B2098ADD800FDDFA9 /* operator.c in Sources */ = {isa = PBXBuildFile; fileRef = 22C505832098ADD800FDDFA9 /* operator.c */; };
		22C5058C2098ADD800FDDFA9 /* main.c in Sources */ = {isa = PBXBuildFile; fileRef = 22C505842098ADD800FDDFA9 /* main.c */; };
		22C505922098B56400FDDFA9 /* diffdir.c in Sources */ = {isa = PBXBuildFile; fileRef = 22C5058E2098B56400FDDFA9 /* diffdir.c */; };
		22C505932098B56400FDDFA9 /* xmalloc.c in Sources */ = {isa = PBXBuildFile; fileRef = 22C5058F2098B56400FDDFA9 /* xmalloc.c */; };
		22C505942098B56400FDDFA9 /* diff.c in Sources */ = {isa = PBXBuildFile; fileRef = 22C505902098B56400FDDFA9 /* diff.c */; };
		22C505952098B56400FDDFA9 /* diffreg.c in Sources */ = {isa = PBXBuildFile; fileRef = 22C505912098B56400FDDFA9 /* diffreg.c */; };
		22CF278C1FDB3FDB0087DDAD /* libutil.h in Headers */ = {isa = PBXBuildFile; fileRef = 22CF27601FDB3FDA0087DDAD /* libutil.h */; };
		22F0803820973712003C3BF0 /* libc_replacement.c in Sources */ = {isa = PBXBuildFile; fileRef = 22F0803620973712003C3BF0 /* libc_replacement.c */; };
		22F0803B20975779003C3BF0 /* head.c in Sources */ = {isa = PBXBuildFile; fileRef = 22F0803A20975779003C3BF0 /* head.c */; };
		22F08041209761EA003C3BF0 /* forward.c in Sources */ = {isa = PBXBuildFile; fileRef = 22F0803D209761EA003C3BF0 /* forward.c */; };
		22F08042209761EA003C3BF0 /* misc.c in Sources */ = {isa = PBXBuildFile; fileRef = 22F0803E209761EA003C3BF0 /* misc.c */; };
		22F08043209761EA003C3BF0 /* reverse.c in Sources */ = {isa = PBXBuildFile; fileRef = 22F0803F209761EA003C3BF0 /* reverse.c */; };
		22F08044209761EA003C3BF0 /* read.c in Sources */ = {isa = PBXBuildFile; fileRef = 22F08040209761EA003C3BF0 /* read.c */; };
		22F08046209761F4003C3BF0 /* tail.c in Sources */ = {isa = PBXBuildFile; fileRef = 22F08045209761F4003C3BF0 /* tail.c */; };
		22F08050209766BD003C3BF0 /* mem.c in Sources */ = {isa = PBXBuildFile; fileRef = 22F08048209766BC003C3BF0 /* mem.c */; };
		22F08051209766BD003C3BF0 /* sort.c in Sources */ = {isa = PBXBuildFile; fileRef = 22F08049209766BD003C3BF0 /* sort.c */; };
		22F08052209766BD003C3BF0 /* file.c in Sources */ = {isa = PBXBuildFile; fileRef = 22F0804A209766BD003C3BF0 /* file.c */; };
		22F08053209766BD003C3BF0 /* commoncrypto.c in Sources */ = {isa = PBXBuildFile; fileRef = 22F0804B209766BD003C3BF0 /* commoncrypto.c */; };
		22F08054209766BD003C3BF0 /* bwstring.c in Sources */ = {isa = PBXBuildFile; fileRef = 22F0804C209766BD003C3BF0 /* bwstring.c */; };
		22F08055209766BD003C3BF0 /* vsort.c in Sources */ = {isa = PBXBuildFile; fileRef = 22F0804D209766BD003C3BF0 /* vsort.c */; };
		22F08056209766BD003C3BF0 /* coll.c in Sources */ = {isa = PBXBuildFile; fileRef = 22F0804E209766BD003C3BF0 /* coll.c */; };
		22F08057209766BD003C3BF0 /* radixsort.c in Sources */ = {isa = PBXBuildFile; fileRef = 22F0804F209766BD003C3BF0 /* radixsort.c */; };
		22F0805A20979939003C3BF0 /* uniq.c in Sources */ = {isa = PBXBuildFile; fileRef = 22F0805920979938003C3BF0 /* uniq.c */; };
		22F6A1142068393900E618F9 /* tee.c in Sources */ = {isa = PBXBuildFile; fileRef = 225F060A20163C2000466685 /* tee.c */; };
		22F6A1152068393E00E618F9 /* echo.c in Sources */ = {isa = PBXBuildFile; fileRef = 22D8DEB5200791BB00FAADB7 /* echo.c */; };
		22F6A1162068394200E618F9 /* date.c in Sources */ = {isa = PBXBuildFile; fileRef = 22CF27711FDB3FDA0087DDAD /* date.c */; };
		22F6A1172068394200E618F9 /* vary.c in Sources */ = {isa = PBXBuildFile; fileRef = 22CF27751FDB3FDA0087DDAD /* vary.c */; };
		22F6A1182068394700E618F9 /* env.c in Sources */ = {isa = PBXBuildFile; fileRef = 22CF276C1FDB3FDA0087DDAD /* env.c */; };
		22F6A1192068394700E618F9 /* envopts.c in Sources */ = {isa = PBXBuildFile; fileRef = 22CF276D1FDB3FDA0087DDAD /* envopts.c */; };
		22F6A11A2068394B00E618F9 /* id.c in Sources */ = {isa = PBXBuildFile; fileRef = 22CF27881FDB3FDA0087DDAD /* id.c */; };
		22F6A11B2068394E00E618F9 /* printenv.c in Sources */ = {isa = PBXBuildFile; fileRef = 22CF27691FDB3FDA0087DDAD /* printenv.c */; };
		22F6A11C2068395200E618F9 /* pwd.c in Sources */ = {isa = PBXBuildFile; fileRef = 22CF27791FDB3FDA0087DDAD /* pwd.c */; };
		22F6A11D2068395600E618F9 /* uname.c in Sources */ = {isa = PBXBuildFile; fileRef = 22CF277C1FDB3FDA0087DDAD /* uname.c */; };
		22F6A11E2068395B00E618F9 /* fmt.c in Sources */ = {isa = PBXBuildFile; fileRef = 22CF277F1FDB3FDA0087DDAD /* fmt.c */; };
		22F6A11F2068395B00E618F9 /* pr_time.c in Sources */ = {isa = PBXBuildFile; fileRef = 22CF27801FDB3FDA0087DDAD /* pr_time.c */; };
		22F6A1202068395B00E618F9 /* proc_compare.c in Sources */ = {isa = PBXBuildFile; fileRef = 22CF27811FDB3FDA0087DDAD /* proc_compare.c */; };
		22F6A1212068395B00E618F9 /* w.c in Sources */ = {isa = PBXBuildFile; fileRef = 22CF27841FDB3FDA0087DDAD /* w.c */; };
		22F6A122206839BB00E618F9 /* ios_system.framework in Frameworks */ = {isa = PBXBuildFile; fileRef = 223496AB1FD5FC71007ED1A9 /* ios_system.framework */; };
		22F6A12C206839EF00E618F9 /* text.h in Headers */ = {isa = PBXBuildFile; fileRef = 22F6A12A206839EF00E618F9 /* text.h */; settings = {ATTRIBUTES = (Public, ); }; };
		22F6A130206839FF00E618F9 /* libresolv.9.tbd in Frameworks */ = {isa = PBXBuildFile; fileRef = 2253BA1D201942B10019CB39 /* libresolv.9.tbd */; };
		22F6A13120683A0B00E618F9 /* ios_system.framework in Frameworks */ = {isa = PBXBuildFile; fileRef = 223496AB1FD5FC71007ED1A9 /* ios_system.framework */; };
		22F6A13220683A1100E618F9 /* libbz2.tbd in Frameworks */ = {isa = PBXBuildFile; fileRef = 22CF27AC1FDB42AF0087DDAD /* libbz2.tbd */; };
		22F6A13320683A1800E618F9 /* cmap.c in Sources */ = {isa = PBXBuildFile; fileRef = 22D8DEB920079E4C00FAADB7 /* cmap.c */; };
		22F6A13520683A1D00E618F9 /* cset.c in Sources */ = {isa = PBXBuildFile; fileRef = 22D8DEB820079E4C00FAADB7 /* cset.c */; };
		22F6A13620683A1D00E618F9 /* str.c in Sources */ = {isa = PBXBuildFile; fileRef = 22D8DEBB20079E4C00FAADB7 /* str.c */; };
		22F6A13720683A1D00E618F9 /* tr.c in Sources */ = {isa = PBXBuildFile; fileRef = 22D8DEBA20079E4C00FAADB7 /* tr.c */; };
		22F6A13820683A2200E618F9 /* compile.c in Sources */ = {isa = PBXBuildFile; fileRef = 2248DB142004C5DB00F2944C /* compile.c */; };
		22F6A13920683A2200E618F9 /* main.c in Sources */ = {isa = PBXBuildFile; fileRef = 2248DB122004C5DB00F2944C /* main.c */; };
		22F6A13A20683A2200E618F9 /* misc.c in Sources */ = {isa = PBXBuildFile; fileRef = 2248DB112004C5DB00F2944C /* misc.c */; };
		22F6A13B20683A2200E618F9 /* process.c in Sources */ = {isa = PBXBuildFile; fileRef = 2248DB132004C5DB00F2944C /* process.c */; };
		22F6A13C20683A2800E618F9 /* buf.c in Sources */ = {isa = PBXBuildFile; fileRef = 2248DB062004A5F900F2944C /* buf.c */; settings = {COMPILER_FLAGS = "-x objective-c"; }; };
		22F6A13D20683A2800E618F9 /* cbc.c in Sources */ = {isa = PBXBuildFile; fileRef = 2248DB052004A5F900F2944C /* cbc.c */; };
		22F6A13E20683A2800E618F9 /* glbl.c in Sources */ = {isa = PBXBuildFile; fileRef = 2248DB012004A5F800F2944C /* glbl.c */; };
		22F6A13F20683A2800E618F9 /* io.c in Sources */ = {isa = PBXBuildFile; fileRef = 2248DB022004A5F800F2944C /* io.c */; };
		22F6A14020683A2800E618F9 /* main.c in Sources */ = {isa = PBXBuildFile; fileRef = 2248DB002004A5F800F2944C /* main.c */; };
		22F6A14120683A2800E618F9 /* re.c in Sources */ = {isa = PBXBuildFile; fileRef = 2248DB072004A5F900F2944C /* re.c */; };
		22F6A14220683A2800E618F9 /* sub.c in Sources */ = {isa = PBXBuildFile; fileRef = 2248DB042004A5F900F2944C /* sub.c */; };
		22F6A14320683A2800E618F9 /* undo.c in Sources */ = {isa = PBXBuildFile; fileRef = 2248DB032004A5F900F2944C /* undo.c */; };
		22F6A14420683A2B00E618F9 /* cat.c in Sources */ = {isa = PBXBuildFile; fileRef = 22CF27BA1FDB43070087DDAD /* cat.c */; };
		22F6A14520683A3000E618F9 /* file.c in Sources */ = {isa = PBXBuildFile; fileRef = 22CF27B21FDB43070087DDAD /* file.c */; settings = {COMPILER_FLAGS = "-DWITHOUT_FASTMATCH -DWITHOUT_LZMA"; }; };
		22F6A14620683A3000E618F9 /* grep.c in Sources */ = {isa = PBXBuildFile; fileRef = 22CF27B41FDB43070087DDAD /* grep.c */; settings = {COMPILER_FLAGS = "-DWITHOUT_FASTMATCH"; }; };
		22F6A14720683A3000E618F9 /* queue.c in Sources */ = {isa = PBXBuildFile; fileRef = 22CF27B61FDB43070087DDAD /* queue.c */; settings = {COMPILER_FLAGS = "-DWITHOUT_FASTMATCH"; }; };
		22F6A14820683A3000E618F9 /* util.c in Sources */ = {isa = PBXBuildFile; fileRef = 22CF27B71FDB43070087DDAD /* util.c */; settings = {COMPILER_FLAGS = "-DWITHOUT_FASTMATCH"; }; };
		22F6A14920683A3400E618F9 /* wc.c in Sources */ = {isa = PBXBuildFile; fileRef = 22CF27C01FDB43080087DDAD /* wc.c */; };
		22F6A15320683BBD00E618F9 /* awk.h in Headers */ = {isa = PBXBuildFile; fileRef = 22F6A15120683BBD00E618F9 /* awk.h */; settings = {ATTRIBUTES = (Public, ); }; };
		22F6A15720683BCE00E618F9 /* b.c in Sources */ = {isa = PBXBuildFile; fileRef = 2248DB202004F82700F2944C /* b.c */; };
		22F6A15820683BCE00E618F9 /* lex.c in Sources */ = {isa = PBXBuildFile; fileRef = 2248DB1E2004F82600F2944C /* lex.c */; };
		22F6A15920683BCE00E618F9 /* lib.c in Sources */ = {isa = PBXBuildFile; fileRef = 2248DB1F2004F82600F2944C /* lib.c */; };
		22F6A15A20683BCE00E618F9 /* main.c in Sources */ = {isa = PBXBuildFile; fileRef = 2248DB242004F82700F2944C /* main.c */; };
		22F6A15B20683BCE00E618F9 /* parse.c in Sources */ = {isa = PBXBuildFile; fileRef = 2248DB1D2004F82600F2944C /* parse.c */; };
		22F6A15C20683BCE00E618F9 /* proctab.c in Sources */ = {isa = PBXBuildFile; fileRef = 2248DB232004F82700F2944C /* proctab.c */; };
		22F6A15D20683BCE00E618F9 /* run.c in Sources */ = {isa = PBXBuildFile; fileRef = 2248DB1B2004F82600F2944C /* run.c */; };
		22F6A15E20683BCE00E618F9 /* tran.c in Sources */ = {isa = PBXBuildFile; fileRef = 2248DB212004F82700F2944C /* tran.c */; };
		22F6A15F20683BCE00E618F9 /* ytab.c in Sources */ = {isa = PBXBuildFile; fileRef = 2248DB1A2004F82600F2944C /* ytab.c */; };
		22F6A16020683BDC00E618F9 /* ios_system.framework in Frameworks */ = {isa = PBXBuildFile; fileRef = 223496AB1FD5FC71007ED1A9 /* ios_system.framework */; };
		22F6A16A20683D5200E618F9 /* ssh_cmd.h in Headers */ = {isa = PBXBuildFile; fileRef = 22F6A16820683D5200E618F9 /* ssh_cmd.h */; settings = {ATTRIBUTES = (Public, ); }; };
		22F6A16E20683D6F00E618F9 /* ios_system.framework in Frameworks */ = {isa = PBXBuildFile; fileRef = 223496AB1FD5FC71007ED1A9 /* ios_system.framework */; };
		22F6A16F20683D8000E618F9 /* openssl.framework in Frameworks */ = {isa = PBXBuildFile; fileRef = 22F567C72020B807009850FD /* openssl.framework */; };
		22F6A17020683D8000E618F9 /* libssh2.framework in Frameworks */ = {isa = PBXBuildFile; fileRef = 22AC09E520209C57006F7D8B /* libssh2.framework */; };
		22F6A17120683E1200E618F9 /* readpassphrase.c in Sources */ = {isa = PBXBuildFile; fileRef = 224ABBB7203712AE006DE53D /* readpassphrase.c */; settings = {COMPILER_FLAGS = "-F Frameworks/ -I ssh_keygen/"; }; };
		22F6A17220683E1200E618F9 /* getrrsetbyname.c in Sources */ = {isa = PBXBuildFile; fileRef = 22878DE72036393600286AF1 /* getrrsetbyname.c */; settings = {COMPILER_FLAGS = "-F Frameworks/ -I ssh_keygen/"; }; };
		22F6A17320683E1200E618F9 /* ssherr.c in Sources */ = {isa = PBXBuildFile; fileRef = 22878DE42036382E00286AF1 /* ssherr.c */; settings = {COMPILER_FLAGS = "-F Frameworks/ -I ssh_keygen/"; }; };
		22F6A17420683E1200E618F9 /* blocks.c in Sources */ = {isa = PBXBuildFile; fileRef = 22878DE12036380200286AF1 /* blocks.c */; settings = {COMPILER_FLAGS = "-F Frameworks/ -I ssh_keygen/"; }; };
		22F6A17520683E1200E618F9 /* hash.c in Sources */ = {isa = PBXBuildFile; fileRef = 22878DDE203637D200286AF1 /* hash.c */; settings = {COMPILER_FLAGS = "-F Frameworks/ -I ssh_keygen/"; }; };
		22F6A17620683E1200E618F9 /* verify.c in Sources */ = {isa = PBXBuildFile; fileRef = 22878DDB203637AB00286AF1 /* verify.c */; settings = {COMPILER_FLAGS = "-F Frameworks/ -I ssh_keygen/"; }; };
		22F6A17720683E1200E618F9 /* sc25519.c in Sources */ = {isa = PBXBuildFile; fileRef = 22878DD52036375500286AF1 /* sc25519.c */; settings = {COMPILER_FLAGS = "-F Frameworks/ -I ssh_keygen/"; }; };
		22F6A17820683E1200E618F9 /* fe25519.c in Sources */ = {isa = PBXBuildFile; fileRef = 22878DD82036377C00286AF1 /* fe25519.c */; settings = {COMPILER_FLAGS = "-F Frameworks/ -I ssh_keygen/"; }; };
		22F6A17920683E1200E618F9 /* ge25519.c in Sources */ = {isa = PBXBuildFile; fileRef = 22878DD22036370900286AF1 /* ge25519.c */; settings = {COMPILER_FLAGS = "-F Frameworks/ -I ssh_keygen/"; }; };
		22F6A17A20683E1200E618F9 /* ed25519.c in Sources */ = {isa = PBXBuildFile; fileRef = 22878DCF2036369200286AF1 /* ed25519.c */; settings = {COMPILER_FLAGS = "-F Frameworks/ -I ssh_keygen/"; }; };
		22F6A17B20683E1200E618F9 /* ssh-ed25519.c in Sources */ = {isa = PBXBuildFile; fileRef = 22878DCC2036366400286AF1 /* ssh-ed25519.c */; settings = {COMPILER_FLAGS = "-F Frameworks/ -I ssh_keygen/"; }; };
		22F6A17C20683E1200E618F9 /* rsa.c in Sources */ = {isa = PBXBuildFile; fileRef = 22878DC92036363700286AF1 /* rsa.c */; settings = {COMPILER_FLAGS = "-F Frameworks/ -I ssh_keygen/"; }; };
		22F6A17D20683E1200E618F9 /* blowfish.c in Sources */ = {isa = PBXBuildFile; fileRef = 22878DC6203635F700286AF1 /* blowfish.c */; settings = {COMPILER_FLAGS = "-F Frameworks/ -I ssh_keygen/"; }; };
		22F6A17E20683E1200E618F9 /* bcrypt_pbkdf.c in Sources */ = {isa = PBXBuildFile; fileRef = 22878DC3203635B000286AF1 /* bcrypt_pbkdf.c */; settings = {COMPILER_FLAGS = "-F Frameworks/ -I ssh_keygen/"; }; };
		22F6A17F20683E1200E618F9 /* poly1305.c in Sources */ = {isa = PBXBuildFile; fileRef = 22878DC02036356C00286AF1 /* poly1305.c */; settings = {COMPILER_FLAGS = "-F Frameworks/ -I ssh_keygen/"; }; };
		22F6A18020683E1200E618F9 /* bsd-setres_id.c in Sources */ = {isa = PBXBuildFile; fileRef = 22878DBD2036353600286AF1 /* bsd-setres_id.c */; settings = {COMPILER_FLAGS = "-F Frameworks/ -I ssh_keygen/"; }; };
		22F6A18120683E1200E618F9 /* reallocarray.c in Sources */ = {isa = PBXBuildFile; fileRef = 22878DBA203634A800286AF1 /* reallocarray.c */; settings = {COMPILER_FLAGS = "-F Frameworks/ -I ssh_keygen/"; }; };
		22F6A18220683E1200E618F9 /* uidswap.c in Sources */ = {isa = PBXBuildFile; fileRef = 22878DB72036336000286AF1 /* uidswap.c */; settings = {COMPILER_FLAGS = "-F Frameworks/ -I ssh_keygen/"; }; };
		22F6A18320683E1200E618F9 /* explicit_bzero.c in Sources */ = {isa = PBXBuildFile; fileRef = 22878DB42036332600286AF1 /* explicit_bzero.c */; settings = {COMPILER_FLAGS = "-F Frameworks/ -I ssh_keygen/"; }; };
		22F6A18420683E1200E618F9 /* addrmatch.c in Sources */ = {isa = PBXBuildFile; fileRef = 22878DB12036329D00286AF1 /* addrmatch.c */; settings = {COMPILER_FLAGS = "-F Frameworks/ -I ssh_keygen/"; }; };
		22F6A18520683E1200E618F9 /* digest-openssl.c in Sources */ = {isa = PBXBuildFile; fileRef = 22878DAE2036325200286AF1 /* digest-openssl.c */; settings = {COMPILER_FLAGS = "-F Frameworks/ -I ssh_keygen/"; }; };
		22F6A18620683E1200E618F9 /* port-tun.c in Sources */ = {isa = PBXBuildFile; fileRef = 22878DAB203631EB00286AF1 /* port-tun.c */; settings = {COMPILER_FLAGS = "-F Frameworks/ -I ssh_keygen/"; }; };
		22F6A18720683E1200E618F9 /* sshbuf-getput-crypto.c in Sources */ = {isa = PBXBuildFile; fileRef = 22878DA8203631A500286AF1 /* sshbuf-getput-crypto.c */; settings = {COMPILER_FLAGS = "-F Frameworks/ -I ssh_keygen/"; }; };
		22F6A18820683E1200E618F9 /* ssh-rsa.c in Sources */ = {isa = PBXBuildFile; fileRef = 22878DA52036315D00286AF1 /* ssh-rsa.c */; settings = {COMPILER_FLAGS = "-F Frameworks/ -I ssh_keygen/"; }; };
		22F6A18920683E1200E618F9 /* ssh-ecdsa.c in Sources */ = {isa = PBXBuildFile; fileRef = 22878DA22036311C00286AF1 /* ssh-ecdsa.c */; settings = {COMPILER_FLAGS = "-F Frameworks/ -I ssh_keygen/"; }; };
		22F6A18A20683E1200E618F9 /* openssl-compat.c in Sources */ = {isa = PBXBuildFile; fileRef = 22878D9F203630C200286AF1 /* openssl-compat.c */; settings = {COMPILER_FLAGS = "-F Frameworks/ -I ssh_keygen/"; }; };
		22F6A18B20683E1200E618F9 /* entropy.c in Sources */ = {isa = PBXBuildFile; fileRef = 22878D9C2036306D00286AF1 /* entropy.c */; settings = {COMPILER_FLAGS = "-F Frameworks/ -I ssh_keygen/"; }; };
		22F6A18C20683E1200E618F9 /* ssh-dss.c in Sources */ = {isa = PBXBuildFile; fileRef = 22878D992036303B00286AF1 /* ssh-dss.c */; settings = {COMPILER_FLAGS = "-F Frameworks/ -I ssh_keygen/"; }; };
		22F6A18D20683E1200E618F9 /* bsd-misc.c in Sources */ = {isa = PBXBuildFile; fileRef = 22878D962036300500286AF1 /* bsd-misc.c */; settings = {COMPILER_FLAGS = "-F Frameworks/ -I ssh_keygen/"; }; };
		22F6A18E20683E1200E618F9 /* chacha.c in Sources */ = {isa = PBXBuildFile; fileRef = 22878D9320362FAC00286AF1 /* chacha.c */; settings = {COMPILER_FLAGS = "-F Frameworks/ -I ssh_keygen/"; }; };
		22F6A18F20683E1200E618F9 /* readpass.c in Sources */ = {isa = PBXBuildFile; fileRef = 22878D9020362F3200286AF1 /* readpass.c */; settings = {COMPILER_FLAGS = "-F Frameworks/ -I ssh_keygen/ -x objective-c"; }; };
		22F6A19020683E1200E618F9 /* moduli.c in Sources */ = {isa = PBXBuildFile; fileRef = 22878D8D20362E9600286AF1 /* moduli.c */; settings = {COMPILER_FLAGS = "-F Frameworks/ -I ssh_keygen/"; }; };
		22F6A19120683E1200E618F9 /* match.c in Sources */ = {isa = PBXBuildFile; fileRef = 22878D8A20362E3400286AF1 /* match.c */; settings = {COMPILER_FLAGS = "-F Frameworks/ -I ssh_keygen/"; }; };
		22F6A19220683E1200E618F9 /* cipher-chachapoly.c in Sources */ = {isa = PBXBuildFile; fileRef = 22878D8720362DD700286AF1 /* cipher-chachapoly.c */; settings = {COMPILER_FLAGS = "-F Frameworks/ -I ssh_keygen/"; }; };
		22F6A19320683E1200E618F9 /* cipher.c in Sources */ = {isa = PBXBuildFile; fileRef = 22878D8420362D9F00286AF1 /* cipher.c */; settings = {COMPILER_FLAGS = "-F Frameworks/ -I ssh_keygen/"; }; };
		22F6A19420683E1200E618F9 /* authfile.c in Sources */ = {isa = PBXBuildFile; fileRef = 22878D8120362D6D00286AF1 /* authfile.c */; settings = {COMPILER_FLAGS = "-F Frameworks/ -I ssh_keygen/"; }; };
		22F6A19520683E1200E618F9 /* strtonum.c in Sources */ = {isa = PBXBuildFile; fileRef = 22878D7E20362D1200286AF1 /* strtonum.c */; settings = {COMPILER_FLAGS = "-F Frameworks/ -I ssh_keygen/"; }; };
		22F6A19620683E1200E618F9 /* atomicio.c in Sources */ = {isa = PBXBuildFile; fileRef = 22878D7B20362C9500286AF1 /* atomicio.c */; settings = {COMPILER_FLAGS = "-F Frameworks/ -I ssh_keygen/"; }; };
		22F6A19720683E1200E618F9 /* log.c in Sources */ = {isa = PBXBuildFile; fileRef = 22878D7820362B5000286AF1 /* log.c */; settings = {COMPILER_FLAGS = "-F Frameworks/ -I ssh_keygen/"; }; };
		22F6A19820683E1200E618F9 /* ssh-pkcs11.c in Sources */ = {isa = PBXBuildFile; fileRef = 22878D7520362B2300286AF1 /* ssh-pkcs11.c */; settings = {COMPILER_FLAGS = "-F Frameworks/ -I ssh_keygen/"; }; };
		22F6A19920683E1200E618F9 /* utf8.c in Sources */ = {isa = PBXBuildFile; fileRef = 22878D7220362AEE00286AF1 /* utf8.c */; settings = {COMPILER_FLAGS = "-F Frameworks/ -I ssh_keygen/"; }; };
		22F6A19A20683E1200E618F9 /* dns.c in Sources */ = {isa = PBXBuildFile; fileRef = 22878D6F20362ABC00286AF1 /* dns.c */; settings = {COMPILER_FLAGS = "-F Frameworks/ -I ssh_keygen/"; }; };
		22F6A19B20683E1200E618F9 /* hmac.c in Sources */ = {isa = PBXBuildFile; fileRef = 22878D6C20362A8F00286AF1 /* hmac.c */; settings = {COMPILER_FLAGS = "-F Frameworks/ -I ssh_keygen/"; }; };
		22F6A19C20683E1200E618F9 /* xmalloc.c in Sources */ = {isa = PBXBuildFile; fileRef = 22878D6920362A4E00286AF1 /* xmalloc.c */; settings = {COMPILER_FLAGS = "-F Frameworks/ -I ssh_keygen/"; }; };
		22F6A19D20683E1200E618F9 /* hostfile.c in Sources */ = {isa = PBXBuildFile; fileRef = 22878D6620362A2F00286AF1 /* hostfile.c */; settings = {COMPILER_FLAGS = "-F Frameworks/ -I ssh_keygen/"; }; };
		22F6A19E20683E1200E618F9 /* misc.c in Sources */ = {isa = PBXBuildFile; fileRef = 22878D6320362A0400286AF1 /* misc.c */; settings = {COMPILER_FLAGS = "-F Frameworks/ -I ssh_keygen/"; }; };
		22F6A19F20683E1200E618F9 /* uuencode.c in Sources */ = {isa = PBXBuildFile; fileRef = 22878D60203629B900286AF1 /* uuencode.c */; settings = {COMPILER_FLAGS = "-F Frameworks/ -I ssh_keygen/"; }; };
		22F6A1A020683E1200E618F9 /* sshbuf-getput-basic.c in Sources */ = {isa = PBXBuildFile; fileRef = 22878D5D2036298500286AF1 /* sshbuf-getput-basic.c */; settings = {COMPILER_FLAGS = "-F Frameworks/ -I ssh_keygen/"; }; };
		22F6A1A120683E1200E618F9 /* bitmap.c in Sources */ = {isa = PBXBuildFile; fileRef = 22878D5A2036294F00286AF1 /* bitmap.c */; settings = {COMPILER_FLAGS = "-F Frameworks/ -I ssh_keygen/"; }; };
		22F6A1A220683E1200E618F9 /* krl.c in Sources */ = {isa = PBXBuildFile; fileRef = 22878D562036284E00286AF1 /* krl.c */; settings = {COMPILER_FLAGS = "-F Frameworks/ -I ssh_keygen/"; }; };
		22F6A1A320683E1200E618F9 /* sshbuf-misc.c in Sources */ = {isa = PBXBuildFile; fileRef = 22878D52203627CF00286AF1 /* sshbuf-misc.c */; settings = {COMPILER_FLAGS = "-F Frameworks/ -I ssh_keygen/"; }; };
		22F6A1A420683E1200E618F9 /* sshkey.c in Sources */ = {isa = PBXBuildFile; fileRef = 22878D4F2036277C00286AF1 /* sshkey.c */; settings = {COMPILER_FLAGS = "-F Frameworks/ -I ssh_keygen/"; }; };
		22F6A1A520683E1200E618F9 /* sshbuf.c in Sources */ = {isa = PBXBuildFile; fileRef = 22878D4C2036273200286AF1 /* sshbuf.c */; settings = {COMPILER_FLAGS = "-F Frameworks/ -I ssh_keygen/"; }; };
		22F6A1A620683E1200E618F9 /* ssh-keygen.c in Sources */ = {isa = PBXBuildFile; fileRef = 22878D47203620B100286AF1 /* ssh-keygen.c */; settings = {COMPILER_FLAGS = "-F Frameworks/ -I ssh_keygen/"; }; };
		22F6A1A720683E1200E618F9 /* ssh_main.c in Sources */ = {isa = PBXBuildFile; fileRef = 225F061120171B4300466685 /* ssh_main.c */; settings = {COMPILER_FLAGS = "-F Frameworks/ -I ssh_keygen/"; }; };
		22F6A1A820683E5000E618F9 /* libresolv.9.tbd in Frameworks */ = {isa = PBXBuildFile; fileRef = 2253BA1D201942B10019CB39 /* libresolv.9.tbd */; };
		22F6A1A920683E5700E618F9 /* libz.tbd in Frameworks */ = {isa = PBXBuildFile; fileRef = 22F567DD2020BAD9009850FD /* libz.tbd */; };
		22F6A1B720683F6700E618F9 /* amigaos.c in Sources */ = {isa = PBXBuildFile; fileRef = 22577F9F1FDB4D370050F312 /* amigaos.c */; settings = {COMPILER_FLAGS = "-DHAVE_CONFIG_H -I curl/curl/include/ -I curl/curl/lib/ -DBUILDING_LIBCURL -I ./Frameworks/libssh2.framework/Headers"; }; };
		22F6A1B820683F6700E618F9 /* asyn-ares.c in Sources */ = {isa = PBXBuildFile; fileRef = 22577FA21FDB4D370050F312 /* asyn-ares.c */; settings = {COMPILER_FLAGS = "-DHAVE_CONFIG_H -I curl/curl/include/ -I curl/curl/lib/ -DBUILDING_LIBCURL -I ./Frameworks/libssh2.framework/Headers"; }; };
		22F6A1B920683F6700E618F9 /* asyn-thread.c in Sources */ = {isa = PBXBuildFile; fileRef = 22577FA31FDB4D370050F312 /* asyn-thread.c */; settings = {COMPILER_FLAGS = "-DHAVE_CONFIG_H -I curl/curl/include/ -I curl/curl/lib/ -DBUILDING_LIBCURL -I ./Frameworks/libssh2.framework/Headers"; }; };
		22F6A1BA20683F6700E618F9 /* base64.c in Sources */ = {isa = PBXBuildFile; fileRef = 22577FA51FDB4D370050F312 /* base64.c */; settings = {COMPILER_FLAGS = "-DHAVE_CONFIG_H -I curl/curl/include/ -I curl/curl/lib/ -DBUILDING_LIBCURL -I ./Frameworks/libssh2.framework/Headers"; }; };
		22F6A1BB20683F6700E618F9 /* conncache.c in Sources */ = {isa = PBXBuildFile; fileRef = 22577FB21FDB4D370050F312 /* conncache.c */; settings = {COMPILER_FLAGS = "-DHAVE_CONFIG_H -I curl/curl/include/ -I curl/curl/lib/ -DBUILDING_LIBCURL -I ./Frameworks/libssh2.framework/Headers"; }; };
		22F6A1BC20683F6700E618F9 /* connect.c in Sources */ = {isa = PBXBuildFile; fileRef = 22577FB41FDB4D370050F312 /* connect.c */; settings = {COMPILER_FLAGS = "-DHAVE_CONFIG_H -I curl/curl/include/ -I curl/curl/lib/ -DBUILDING_LIBCURL -I ./Frameworks/libssh2.framework/Headers"; }; };
		22F6A1BD20683F6700E618F9 /* content_encoding.c in Sources */ = {isa = PBXBuildFile; fileRef = 22577FB61FDB4D370050F312 /* content_encoding.c */; settings = {COMPILER_FLAGS = "-DHAVE_CONFIG_H -I curl/curl/include/ -I curl/curl/lib/ -DBUILDING_LIBCURL -I ./Frameworks/libssh2.framework/Headers"; }; };
		22F6A1BE20683F6700E618F9 /* cookie.c in Sources */ = {isa = PBXBuildFile; fileRef = 22577FB81FDB4D370050F312 /* cookie.c */; settings = {COMPILER_FLAGS = "-DHAVE_CONFIG_H -I curl/curl/include/ -I curl/curl/lib/ -DBUILDING_LIBCURL -I ./Frameworks/libssh2.framework/Headers"; }; };
		22F6A1BF20683F6700E618F9 /* curl_addrinfo.c in Sources */ = {isa = PBXBuildFile; fileRef = 22577FBA1FDB4D370050F312 /* curl_addrinfo.c */; settings = {COMPILER_FLAGS = "-DHAVE_CONFIG_H -I curl/curl/include/ -I curl/curl/lib/ -DBUILDING_LIBCURL -I ./Frameworks/libssh2.framework/Headers"; }; };
		22F6A1C020683F6700E618F9 /* curl_des.c in Sources */ = {isa = PBXBuildFile; fileRef = 22577FBF1FDB4D370050F312 /* curl_des.c */; settings = {COMPILER_FLAGS = "-DHAVE_CONFIG_H -I curl/curl/include/ -I curl/curl/lib/ -DBUILDING_LIBCURL -I ./Frameworks/libssh2.framework/Headers"; }; };
		22F6A1C120683F6700E618F9 /* curl_endian.c in Sources */ = {isa = PBXBuildFile; fileRef = 22577FC11FDB4D370050F312 /* curl_endian.c */; settings = {COMPILER_FLAGS = "-DHAVE_CONFIG_H -I curl/curl/include/ -I curl/curl/lib/ -DBUILDING_LIBCURL -I ./Frameworks/libssh2.framework/Headers"; }; };
		22F6A1C220683F6700E618F9 /* curl_fnmatch.c in Sources */ = {isa = PBXBuildFile; fileRef = 22577FC31FDB4D370050F312 /* curl_fnmatch.c */; settings = {COMPILER_FLAGS = "-DHAVE_CONFIG_H -I curl/curl/include/ -I curl/curl/lib/ -DBUILDING_LIBCURL -I ./Frameworks/libssh2.framework/Headers"; }; };
		22F6A1C320683F6700E618F9 /* curl_gethostname.c in Sources */ = {isa = PBXBuildFile; fileRef = 22577FC51FDB4D370050F312 /* curl_gethostname.c */; settings = {COMPILER_FLAGS = "-DHAVE_CONFIG_H -I curl/curl/include/ -I curl/curl/lib/ -DBUILDING_LIBCURL -I ./Frameworks/libssh2.framework/Headers"; }; };
		22F6A1C420683F6700E618F9 /* curl_gssapi.c in Sources */ = {isa = PBXBuildFile; fileRef = 22577FC71FDB4D370050F312 /* curl_gssapi.c */; settings = {COMPILER_FLAGS = "-DHAVE_CONFIG_H -I curl/curl/include/ -I curl/curl/lib/ -DBUILDING_LIBCURL -I ./Frameworks/libssh2.framework/Headers"; }; };
		22F6A1C520683F6700E618F9 /* curl_memrchr.c in Sources */ = {isa = PBXBuildFile; fileRef = 22577FCE1FDB4D370050F312 /* curl_memrchr.c */; settings = {COMPILER_FLAGS = "-DHAVE_CONFIG_H -I curl/curl/include/ -I curl/curl/lib/ -DBUILDING_LIBCURL -I ./Frameworks/libssh2.framework/Headers"; }; };
		22F6A1C620683F6700E618F9 /* curl_multibyte.c in Sources */ = {isa = PBXBuildFile; fileRef = 22577FD01FDB4D370050F312 /* curl_multibyte.c */; settings = {COMPILER_FLAGS = "-DHAVE_CONFIG_H -I curl/curl/include/ -I curl/curl/lib/ -DBUILDING_LIBCURL -I ./Frameworks/libssh2.framework/Headers"; }; };
		22F6A1C720683F6700E618F9 /* curl_ntlm_core.c in Sources */ = {isa = PBXBuildFile; fileRef = 22577FD21FDB4D370050F312 /* curl_ntlm_core.c */; settings = {COMPILER_FLAGS = "-DHAVE_CONFIG_H -I curl/curl/include/ -I curl/curl/lib/ -DBUILDING_LIBCURL -I ./Frameworks/libssh2.framework/Headers"; }; };
		22F6A1C820683F6700E618F9 /* curl_ntlm_wb.c in Sources */ = {isa = PBXBuildFile; fileRef = 22577FD41FDB4D370050F312 /* curl_ntlm_wb.c */; settings = {COMPILER_FLAGS = "-DHAVE_CONFIG_H -I curl/curl/include/ -I curl/curl/lib/ -DBUILDING_LIBCURL -I ./Frameworks/libssh2.framework/Headers"; }; };
		22F6A1C920683F6700E618F9 /* curl_rtmp.c in Sources */ = {isa = PBXBuildFile; fileRef = 22577FD71FDB4D370050F312 /* curl_rtmp.c */; settings = {COMPILER_FLAGS = "-DHAVE_CONFIG_H -I curl/curl/include/ -I curl/curl/lib/ -DBUILDING_LIBCURL -I ./Frameworks/libssh2.framework/Headers"; }; };
		22F6A1CA20683F6700E618F9 /* curl_sasl.c in Sources */ = {isa = PBXBuildFile; fileRef = 22577FD91FDB4D370050F312 /* curl_sasl.c */; settings = {COMPILER_FLAGS = "-DHAVE_CONFIG_H -I curl/curl/include/ -I curl/curl/lib/ -DBUILDING_LIBCURL -I ./Frameworks/libssh2.framework/Headers"; }; };
		22F6A1CB20683F6700E618F9 /* curl_sspi.c in Sources */ = {isa = PBXBuildFile; fileRef = 22577FDE1FDB4D370050F312 /* curl_sspi.c */; settings = {COMPILER_FLAGS = "-DHAVE_CONFIG_H -I curl/curl/include/ -I curl/curl/lib/ -DBUILDING_LIBCURL -I ./Frameworks/libssh2.framework/Headers"; }; };
		22F6A1CC20683F6700E618F9 /* curl_threads.c in Sources */ = {isa = PBXBuildFile; fileRef = 22577FE01FDB4D370050F312 /* curl_threads.c */; settings = {COMPILER_FLAGS = "-DHAVE_CONFIG_H -I curl/curl/include/ -I curl/curl/lib/ -DBUILDING_LIBCURL -I ./Frameworks/libssh2.framework/Headers"; }; };
		22F6A1CD20683F6700E618F9 /* dict.c in Sources */ = {isa = PBXBuildFile; fileRef = 22577FE31FDB4D370050F312 /* dict.c */; settings = {COMPILER_FLAGS = "-DHAVE_CONFIG_H -I curl/curl/include/ -I curl/curl/lib/ -DBUILDING_LIBCURL -I ./Frameworks/libssh2.framework/Headers"; }; };
		22F6A1CE20683F6700E618F9 /* dotdot.c in Sources */ = {isa = PBXBuildFile; fileRef = 22577FE51FDB4D370050F312 /* dotdot.c */; settings = {COMPILER_FLAGS = "-DHAVE_CONFIG_H -I curl/curl/include/ -I curl/curl/lib/ -DBUILDING_LIBCURL -I ./Frameworks/libssh2.framework/Headers"; }; };
		22F6A1CF20683F6700E618F9 /* easy.c in Sources */ = {isa = PBXBuildFile; fileRef = 22577FE71FDB4D370050F312 /* easy.c */; settings = {COMPILER_FLAGS = "-DHAVE_CONFIG_H -I curl/curl/include/ -I curl/curl/lib/ -DBUILDING_LIBCURL -I ./Frameworks/libssh2.framework/Headers"; }; };
		22F6A1D020683F6700E618F9 /* escape.c in Sources */ = {isa = PBXBuildFile; fileRef = 22577FE91FDB4D370050F312 /* escape.c */; settings = {COMPILER_FLAGS = "-DHAVE_CONFIG_H -I curl/curl/include/ -I curl/curl/lib/ -DBUILDING_LIBCURL -I ./Frameworks/libssh2.framework/Headers"; }; };
		22F6A1D120683F6700E618F9 /* file.c in Sources */ = {isa = PBXBuildFile; fileRef = 22577FEB1FDB4D370050F312 /* file.c */; settings = {COMPILER_FLAGS = "-DHAVE_CONFIG_H -I curl/curl/include/ -I curl/curl/lib/ -DBUILDING_LIBCURL -I ./Frameworks/libssh2.framework/Headers"; }; };
		22F6A1D220683F6700E618F9 /* fileinfo.c in Sources */ = {isa = PBXBuildFile; fileRef = 22577FED1FDB4D370050F312 /* fileinfo.c */; settings = {COMPILER_FLAGS = "-DHAVE_CONFIG_H -I curl/curl/include/ -I curl/curl/lib/ -DBUILDING_LIBCURL -I ./Frameworks/libssh2.framework/Headers"; }; };
		22F6A1D320683F6700E618F9 /* formdata.c in Sources */ = {isa = PBXBuildFile; fileRef = 22577FF01FDB4D370050F312 /* formdata.c */; settings = {COMPILER_FLAGS = "-DHAVE_CONFIG_H -I curl/curl/include/ -I curl/curl/lib/ -DBUILDING_LIBCURL -I ./Frameworks/libssh2.framework/Headers"; }; };
		22F6A1D420683F6700E618F9 /* ftp.c in Sources */ = {isa = PBXBuildFile; fileRef = 22577FF21FDB4D370050F312 /* ftp.c */; settings = {COMPILER_FLAGS = "-DHAVE_CONFIG_H -I curl/curl/include/ -I curl/curl/lib/ -DBUILDING_LIBCURL -I ./Frameworks/libssh2.framework/Headers"; }; };
		22F6A1D520683F6700E618F9 /* ftplistparser.c in Sources */ = {isa = PBXBuildFile; fileRef = 22577FF41FDB4D370050F312 /* ftplistparser.c */; settings = {COMPILER_FLAGS = "-DHAVE_CONFIG_H -I curl/curl/include/ -I curl/curl/lib/ -DBUILDING_LIBCURL -I ./Frameworks/libssh2.framework/Headers"; }; };
		22F6A1D620683F6700E618F9 /* getenv.c in Sources */ = {isa = PBXBuildFile; fileRef = 22577FF61FDB4D370050F312 /* getenv.c */; settings = {COMPILER_FLAGS = "-DHAVE_CONFIG_H -I curl/curl/include/ -I curl/curl/lib/ -DBUILDING_LIBCURL -I ./Frameworks/libssh2.framework/Headers"; }; };
		22F6A1D720683F6700E618F9 /* getinfo.c in Sources */ = {isa = PBXBuildFile; fileRef = 22577FF71FDB4D370050F312 /* getinfo.c */; settings = {COMPILER_FLAGS = "-DHAVE_CONFIG_H -I curl/curl/include/ -I curl/curl/lib/ -DBUILDING_LIBCURL -I ./Frameworks/libssh2.framework/Headers"; }; };
		22F6A1D820683F6700E618F9 /* gopher.c in Sources */ = {isa = PBXBuildFile; fileRef = 22577FF91FDB4D370050F312 /* gopher.c */; settings = {COMPILER_FLAGS = "-DHAVE_CONFIG_H -I curl/curl/include/ -I curl/curl/lib/ -DBUILDING_LIBCURL -I ./Frameworks/libssh2.framework/Headers"; }; };
		22F6A1D920683F6700E618F9 /* hash.c in Sources */ = {isa = PBXBuildFile; fileRef = 22577FFB1FDB4D370050F312 /* hash.c */; settings = {COMPILER_FLAGS = "-DHAVE_CONFIG_H -I curl/curl/include/ -I curl/curl/lib/ -DBUILDING_LIBCURL -I ./Frameworks/libssh2.framework/Headers"; }; };
		22F6A1DA20683F6700E618F9 /* hmac.c in Sources */ = {isa = PBXBuildFile; fileRef = 22577FFD1FDB4D370050F312 /* hmac.c */; settings = {COMPILER_FLAGS = "-DHAVE_CONFIG_H -I curl/curl/include/ -I curl/curl/lib/ -DBUILDING_LIBCURL -I ./Frameworks/libssh2.framework/Headers"; }; };
		22F6A1DB20683F6700E618F9 /* hostasyn.c in Sources */ = {isa = PBXBuildFile; fileRef = 22577FFE1FDB4D370050F312 /* hostasyn.c */; settings = {COMPILER_FLAGS = "-DHAVE_CONFIG_H -I curl/curl/include/ -I curl/curl/lib/ -DBUILDING_LIBCURL -I ./Frameworks/libssh2.framework/Headers"; }; };
		22F6A1DC20683F6700E618F9 /* hostcheck.c in Sources */ = {isa = PBXBuildFile; fileRef = 22577FFF1FDB4D370050F312 /* hostcheck.c */; settings = {COMPILER_FLAGS = "-DHAVE_CONFIG_H -I curl/curl/include/ -I curl/curl/lib/ -DBUILDING_LIBCURL -I ./Frameworks/libssh2.framework/Headers"; }; };
		22F6A1DD20683F6700E618F9 /* hostip.c in Sources */ = {isa = PBXBuildFile; fileRef = 225780011FDB4D370050F312 /* hostip.c */; settings = {COMPILER_FLAGS = "-DHAVE_CONFIG_H -I curl/curl/include/ -I curl/curl/lib/ -DBUILDING_LIBCURL -I ./Frameworks/libssh2.framework/Headers"; }; };
		22F6A1DE20683F6700E618F9 /* hostip4.c in Sources */ = {isa = PBXBuildFile; fileRef = 225780031FDB4D370050F312 /* hostip4.c */; settings = {COMPILER_FLAGS = "-DHAVE_CONFIG_H -I curl/curl/include/ -I curl/curl/lib/ -DBUILDING_LIBCURL -I ./Frameworks/libssh2.framework/Headers"; }; };
		22F6A1DF20683F6700E618F9 /* hostip6.c in Sources */ = {isa = PBXBuildFile; fileRef = 225780041FDB4D370050F312 /* hostip6.c */; settings = {COMPILER_FLAGS = "-DHAVE_CONFIG_H -I curl/curl/include/ -I curl/curl/lib/ -DBUILDING_LIBCURL -I ./Frameworks/libssh2.framework/Headers"; }; };
		22F6A1E020683F6700E618F9 /* hostsyn.c in Sources */ = {isa = PBXBuildFile; fileRef = 225780051FDB4D370050F312 /* hostsyn.c */; settings = {COMPILER_FLAGS = "-DHAVE_CONFIG_H -I curl/curl/include/ -I curl/curl/lib/ -DBUILDING_LIBCURL -I ./Frameworks/libssh2.framework/Headers"; }; };
		22F6A1E120683F6700E618F9 /* http.c in Sources */ = {isa = PBXBuildFile; fileRef = 225780061FDB4D370050F312 /* http.c */; settings = {COMPILER_FLAGS = "-DHAVE_CONFIG_H -I curl/curl/include/ -I curl/curl/lib/ -DBUILDING_LIBCURL -I ./Frameworks/libssh2.framework/Headers"; }; };
		22F6A1E220683F6700E618F9 /* http2.c in Sources */ = {isa = PBXBuildFile; fileRef = 225780081FDB4D370050F312 /* http2.c */; settings = {COMPILER_FLAGS = "-DHAVE_CONFIG_H -I curl/curl/include/ -I curl/curl/lib/ -DBUILDING_LIBCURL -I ./Frameworks/libssh2.framework/Headers"; }; };
		22F6A1E320683F6700E618F9 /* http_chunks.c in Sources */ = {isa = PBXBuildFile; fileRef = 2257800A1FDB4D370050F312 /* http_chunks.c */; settings = {COMPILER_FLAGS = "-DHAVE_CONFIG_H -I curl/curl/include/ -I curl/curl/lib/ -DBUILDING_LIBCURL -I ./Frameworks/libssh2.framework/Headers"; }; };
		22F6A1E420683F6700E618F9 /* http_digest.c in Sources */ = {isa = PBXBuildFile; fileRef = 2257800C1FDB4D370050F312 /* http_digest.c */; settings = {COMPILER_FLAGS = "-DHAVE_CONFIG_H -I curl/curl/include/ -I curl/curl/lib/ -DBUILDING_LIBCURL -I ./Frameworks/libssh2.framework/Headers"; }; };
		22F6A1E520683F6700E618F9 /* http_negotiate.c in Sources */ = {isa = PBXBuildFile; fileRef = 2257800E1FDB4D370050F312 /* http_negotiate.c */; settings = {COMPILER_FLAGS = "-DHAVE_CONFIG_H -I curl/curl/include/ -I curl/curl/lib/ -DBUILDING_LIBCURL -I ./Frameworks/libssh2.framework/Headers"; }; };
		22F6A1E620683F6700E618F9 /* http_ntlm.c in Sources */ = {isa = PBXBuildFile; fileRef = 225780101FDB4D370050F312 /* http_ntlm.c */; settings = {COMPILER_FLAGS = "-DHAVE_CONFIG_H -I curl/curl/include/ -I curl/curl/lib/ -DBUILDING_LIBCURL -I ./Frameworks/libssh2.framework/Headers"; }; };
		22F6A1E720683F6700E618F9 /* http_proxy.c in Sources */ = {isa = PBXBuildFile; fileRef = 225780121FDB4D370050F312 /* http_proxy.c */; settings = {COMPILER_FLAGS = "-DHAVE_CONFIG_H -I curl/curl/include/ -I curl/curl/lib/ -DBUILDING_LIBCURL -I ./Frameworks/libssh2.framework/Headers"; }; };
		22F6A1E820683F6700E618F9 /* idn_win32.c in Sources */ = {isa = PBXBuildFile; fileRef = 225780141FDB4D370050F312 /* idn_win32.c */; settings = {COMPILER_FLAGS = "-DHAVE_CONFIG_H -I curl/curl/include/ -I curl/curl/lib/ -DBUILDING_LIBCURL -I ./Frameworks/libssh2.framework/Headers"; }; };
		22F6A1E920683F6700E618F9 /* if2ip.c in Sources */ = {isa = PBXBuildFile; fileRef = 225780151FDB4D370050F312 /* if2ip.c */; settings = {COMPILER_FLAGS = "-DHAVE_CONFIG_H -I curl/curl/include/ -I curl/curl/lib/ -DBUILDING_LIBCURL -I ./Frameworks/libssh2.framework/Headers"; }; };
		22F6A1EA20683F6700E618F9 /* imap.c in Sources */ = {isa = PBXBuildFile; fileRef = 225780171FDB4D370050F312 /* imap.c */; settings = {COMPILER_FLAGS = "-DHAVE_CONFIG_H -I curl/curl/include/ -I curl/curl/lib/ -DBUILDING_LIBCURL -I ./Frameworks/libssh2.framework/Headers"; }; };
		22F6A1EB20683F6700E618F9 /* inet_ntop.c in Sources */ = {isa = PBXBuildFile; fileRef = 225780191FDB4D370050F312 /* inet_ntop.c */; settings = {COMPILER_FLAGS = "-DHAVE_CONFIG_H -I curl/curl/include/ -I curl/curl/lib/ -DBUILDING_LIBCURL -I ./Frameworks/libssh2.framework/Headers"; }; };
		22F6A1EC20683F6700E618F9 /* inet_pton.c in Sources */ = {isa = PBXBuildFile; fileRef = 2257801B1FDB4D370050F312 /* inet_pton.c */; settings = {COMPILER_FLAGS = "-DHAVE_CONFIG_H -I curl/curl/include/ -I curl/curl/lib/ -DBUILDING_LIBCURL -I ./Frameworks/libssh2.framework/Headers"; }; };
		22F6A1ED20683F6700E618F9 /* krb5.c in Sources */ = {isa = PBXBuildFile; fileRef = 2257801D1FDB4D370050F312 /* krb5.c */; settings = {COMPILER_FLAGS = "-DHAVE_CONFIG_H -I curl/curl/include/ -I curl/curl/lib/ -DBUILDING_LIBCURL -I ./Frameworks/libssh2.framework/Headers"; }; };
		22F6A1EE20683F6700E618F9 /* ldap.c in Sources */ = {isa = PBXBuildFile; fileRef = 2257801E1FDB4D370050F312 /* ldap.c */; settings = {COMPILER_FLAGS = "-DHAVE_CONFIG_H -I curl/curl/include/ -I curl/curl/lib/ -DBUILDING_LIBCURL -I ./Frameworks/libssh2.framework/Headers"; }; };
		22F6A1EF20683F6700E618F9 /* llist.c in Sources */ = {isa = PBXBuildFile; fileRef = 225780221FDB4D380050F312 /* llist.c */; settings = {COMPILER_FLAGS = "-DHAVE_CONFIG_H -I curl/curl/include/ -I curl/curl/lib/ -DBUILDING_LIBCURL -I ./Frameworks/libssh2.framework/Headers"; }; };
		22F6A1F020683F6700E618F9 /* md4.c in Sources */ = {isa = PBXBuildFile; fileRef = 2257802E1FDB4D380050F312 /* md4.c */; settings = {COMPILER_FLAGS = "-DHAVE_CONFIG_H -I curl/curl/include/ -I curl/curl/lib/ -DBUILDING_LIBCURL -I ./Frameworks/libssh2.framework/Headers"; }; };
		22F6A1F120683F6700E618F9 /* md5.c in Sources */ = {isa = PBXBuildFile; fileRef = 2257802F1FDB4D380050F312 /* md5.c */; settings = {COMPILER_FLAGS = "-DHAVE_CONFIG_H -I curl/curl/include/ -I curl/curl/lib/ -DBUILDING_LIBCURL -I ./Frameworks/libssh2.framework/Headers"; }; };
		22F6A1F220683F6700E618F9 /* memdebug.c in Sources */ = {isa = PBXBuildFile; fileRef = 225780301FDB4D380050F312 /* memdebug.c */; settings = {COMPILER_FLAGS = "-DHAVE_CONFIG_H -I curl/curl/include/ -I curl/curl/lib/ -DBUILDING_LIBCURL -I ./Frameworks/libssh2.framework/Headers"; }; };
		22F6A1F320683F6700E618F9 /* mprintf.c in Sources */ = {isa = PBXBuildFile; fileRef = 225780341FDB4D380050F312 /* mprintf.c */; settings = {COMPILER_FLAGS = "-DHAVE_CONFIG_H -I curl/curl/include/ -I curl/curl/lib/ -DBUILDING_LIBCURL -I ./Frameworks/libssh2.framework/Headers"; }; };
		22F6A1F420683F6700E618F9 /* multi.c in Sources */ = {isa = PBXBuildFile; fileRef = 225780351FDB4D380050F312 /* multi.c */; settings = {COMPILER_FLAGS = "-DHAVE_CONFIG_H -I curl/curl/include/ -I curl/curl/lib/ -DBUILDING_LIBCURL -I ./Frameworks/libssh2.framework/Headers"; }; };
		22F6A1F520683F6700E618F9 /* netrc.c in Sources */ = {isa = PBXBuildFile; fileRef = 225780381FDB4D380050F312 /* netrc.c */; settings = {COMPILER_FLAGS = "-DHAVE_CONFIG_H -I curl/curl/include/ -I curl/curl/lib/ -DBUILDING_LIBCURL -I ./Frameworks/libssh2.framework/Headers"; }; };
		22F6A1F620683F6700E618F9 /* non-ascii.c in Sources */ = {isa = PBXBuildFile; fileRef = 2257803A1FDB4D380050F312 /* non-ascii.c */; settings = {COMPILER_FLAGS = "-DHAVE_CONFIG_H -I curl/curl/include/ -I curl/curl/lib/ -DBUILDING_LIBCURL -I ./Frameworks/libssh2.framework/Headers"; }; };
		22F6A1F720683F6700E618F9 /* nonblock.c in Sources */ = {isa = PBXBuildFile; fileRef = 2257803C1FDB4D380050F312 /* nonblock.c */; settings = {COMPILER_FLAGS = "-DHAVE_CONFIG_H -I curl/curl/include/ -I curl/curl/lib/ -DBUILDING_LIBCURL -I ./Frameworks/libssh2.framework/Headers"; }; };
		22F6A1F820683F6700E618F9 /* nwlib.c in Sources */ = {isa = PBXBuildFile; fileRef = 2257803E1FDB4D380050F312 /* nwlib.c */; settings = {COMPILER_FLAGS = "-DHAVE_CONFIG_H -I curl/curl/include/ -I curl/curl/lib/ -DBUILDING_LIBCURL -I ./Frameworks/libssh2.framework/Headers"; }; };
		22F6A1F920683F6700E618F9 /* nwos.c in Sources */ = {isa = PBXBuildFile; fileRef = 2257803F1FDB4D380050F312 /* nwos.c */; settings = {COMPILER_FLAGS = "-DHAVE_CONFIG_H -I curl/curl/include/ -I curl/curl/lib/ -DBUILDING_LIBCURL -I ./Frameworks/libssh2.framework/Headers"; }; };
		22F6A1FA20683F6700E618F9 /* openldap.c in Sources */ = {isa = PBXBuildFile; fileRef = 225780431FDB4D380050F312 /* openldap.c */; settings = {COMPILER_FLAGS = "-DHAVE_CONFIG_H -I curl/curl/include/ -I curl/curl/lib/ -DBUILDING_LIBCURL -I ./Frameworks/libssh2.framework/Headers"; }; };
		22F6A1FB20683F6700E618F9 /* parsedate.c in Sources */ = {isa = PBXBuildFile; fileRef = 225780441FDB4D380050F312 /* parsedate.c */; settings = {COMPILER_FLAGS = "-DHAVE_CONFIG_H -I curl/curl/include/ -I curl/curl/lib/ -DBUILDING_LIBCURL -I ./Frameworks/libssh2.framework/Headers"; }; };
		22F6A1FC20683F6700E618F9 /* pingpong.c in Sources */ = {isa = PBXBuildFile; fileRef = 225780461FDB4D380050F312 /* pingpong.c */; settings = {COMPILER_FLAGS = "-DHAVE_CONFIG_H -I curl/curl/include/ -I curl/curl/lib/ -DBUILDING_LIBCURL -I ./Frameworks/libssh2.framework/Headers"; }; };
		22F6A1FD20683F6700E618F9 /* pipeline.c in Sources */ = {isa = PBXBuildFile; fileRef = 225780481FDB4D380050F312 /* pipeline.c */; settings = {COMPILER_FLAGS = "-DHAVE_CONFIG_H -I curl/curl/include/ -I curl/curl/lib/ -DBUILDING_LIBCURL -I ./Frameworks/libssh2.framework/Headers"; }; };
		22F6A1FE20683F6700E618F9 /* pop3.c in Sources */ = {isa = PBXBuildFile; fileRef = 2257804A1FDB4D380050F312 /* pop3.c */; settings = {COMPILER_FLAGS = "-DHAVE_CONFIG_H -I curl/curl/include/ -I curl/curl/lib/ -DBUILDING_LIBCURL -I ./Frameworks/libssh2.framework/Headers"; }; };
		22F6A1FF20683F6700E618F9 /* progress.c in Sources */ = {isa = PBXBuildFile; fileRef = 2257804C1FDB4D380050F312 /* progress.c */; settings = {COMPILER_FLAGS = "-DHAVE_CONFIG_H -I curl/curl/include/ -I curl/curl/lib/ -DBUILDING_LIBCURL -I ./Frameworks/libssh2.framework/Headers"; }; };
		22F6A20020683F6700E618F9 /* rand.c in Sources */ = {isa = PBXBuildFile; fileRef = 2257804E1FDB4D380050F312 /* rand.c */; settings = {COMPILER_FLAGS = "-DHAVE_CONFIG_H -I curl/curl/include/ -I curl/curl/lib/ -DBUILDING_LIBCURL -I ./Frameworks/libssh2.framework/Headers"; }; };
		22F6A20120683F6700E618F9 /* rtsp.c in Sources */ = {isa = PBXBuildFile; fileRef = 225780501FDB4D380050F312 /* rtsp.c */; settings = {COMPILER_FLAGS = "-DHAVE_CONFIG_H -I curl/curl/include/ -I curl/curl/lib/ -DBUILDING_LIBCURL -I ./Frameworks/libssh2.framework/Headers"; }; };
		22F6A20220683F6700E618F9 /* security.c in Sources */ = {isa = PBXBuildFile; fileRef = 225780521FDB4D380050F312 /* security.c */; settings = {COMPILER_FLAGS = "-DHAVE_CONFIG_H -I curl/curl/include/ -I curl/curl/lib/ -DBUILDING_LIBCURL -I ./Frameworks/libssh2.framework/Headers"; }; };
		22F6A20320683F6700E618F9 /* select.c in Sources */ = {isa = PBXBuildFile; fileRef = 225780531FDB4D380050F312 /* select.c */; settings = {COMPILER_FLAGS = "-DHAVE_CONFIG_H -I curl/curl/include/ -I curl/curl/lib/ -DBUILDING_LIBCURL -I ./Frameworks/libssh2.framework/Headers"; }; };
		22F6A20420683F6700E618F9 /* sendf.c in Sources */ = {isa = PBXBuildFile; fileRef = 225780551FDB4D380050F312 /* sendf.c */; settings = {COMPILER_FLAGS = "-DHAVE_CONFIG_H -I curl/curl/include/ -I curl/curl/lib/ -DBUILDING_LIBCURL -I ./Frameworks/libssh2.framework/Headers"; }; };
		22F6A20520683F6700E618F9 /* share.c in Sources */ = {isa = PBXBuildFile; fileRef = 225780591FDB4D380050F312 /* share.c */; settings = {COMPILER_FLAGS = "-DHAVE_CONFIG_H -I curl/curl/include/ -I curl/curl/lib/ -DBUILDING_LIBCURL -I ./Frameworks/libssh2.framework/Headers"; }; };
		22F6A20620683F6700E618F9 /* slist.c in Sources */ = {isa = PBXBuildFile; fileRef = 2257805C1FDB4D380050F312 /* slist.c */; settings = {COMPILER_FLAGS = "-DHAVE_CONFIG_H -I curl/curl/include/ -I curl/curl/lib/ -DBUILDING_LIBCURL -I ./Frameworks/libssh2.framework/Headers"; }; };
		22F6A20720683F6700E618F9 /* smb.c in Sources */ = {isa = PBXBuildFile; fileRef = 2257805E1FDB4D380050F312 /* smb.c */; settings = {COMPILER_FLAGS = "-DHAVE_CONFIG_H -I curl/curl/include/ -I curl/curl/lib/ -DBUILDING_LIBCURL -I ./Frameworks/libssh2.framework/Headers"; }; };
		22F6A20820683F6700E618F9 /* smtp.c in Sources */ = {isa = PBXBuildFile; fileRef = 225780601FDB4D380050F312 /* smtp.c */; settings = {COMPILER_FLAGS = "-DHAVE_CONFIG_H -I curl/curl/include/ -I curl/curl/lib/ -DBUILDING_LIBCURL -I ./Frameworks/libssh2.framework/Headers"; }; };
		22F6A20920683F6700E618F9 /* socks.c in Sources */ = {isa = PBXBuildFile; fileRef = 225780631FDB4D380050F312 /* socks.c */; settings = {COMPILER_FLAGS = "-DHAVE_CONFIG_H -I curl/curl/include/ -I curl/curl/lib/ -DBUILDING_LIBCURL -I ./Frameworks/libssh2.framework/Headers"; }; };
		22F6A20A20683F6700E618F9 /* socks_gssapi.c in Sources */ = {isa = PBXBuildFile; fileRef = 225780651FDB4D380050F312 /* socks_gssapi.c */; settings = {COMPILER_FLAGS = "-DHAVE_CONFIG_H -I curl/curl/include/ -I curl/curl/lib/ -DBUILDING_LIBCURL -I ./Frameworks/libssh2.framework/Headers"; }; };
		22F6A20B20683F6700E618F9 /* socks_sspi.c in Sources */ = {isa = PBXBuildFile; fileRef = 225780661FDB4D380050F312 /* socks_sspi.c */; settings = {COMPILER_FLAGS = "-DHAVE_CONFIG_H -I curl/curl/include/ -I curl/curl/lib/ -DBUILDING_LIBCURL -I ./Frameworks/libssh2.framework/Headers"; }; };
		22F6A20C20683F6700E618F9 /* speedcheck.c in Sources */ = {isa = PBXBuildFile; fileRef = 225780671FDB4D380050F312 /* speedcheck.c */; settings = {COMPILER_FLAGS = "-DHAVE_CONFIG_H -I curl/curl/include/ -I curl/curl/lib/ -DBUILDING_LIBCURL -I ./Frameworks/libssh2.framework/Headers"; }; };
		22F6A20D20683F6700E618F9 /* splay.c in Sources */ = {isa = PBXBuildFile; fileRef = 225780691FDB4D380050F312 /* splay.c */; settings = {COMPILER_FLAGS = "-DHAVE_CONFIG_H -I curl/curl/include/ -I curl/curl/lib/ -DBUILDING_LIBCURL -I ./Frameworks/libssh2.framework/Headers"; }; };
		22F6A20E20683F6700E618F9 /* ssh.c in Sources */ = {isa = PBXBuildFile; fileRef = 2257806B1FDB4D380050F312 /* ssh.c */; settings = {COMPILER_FLAGS = "-DHAVE_CONFIG_H -I curl/curl/include/ -I curl/curl/lib/ -DBUILDING_LIBCURL -I ./Frameworks/libssh2.framework/Headers"; }; };
		22F6A20F20683F6700E618F9 /* strcase.c in Sources */ = {isa = PBXBuildFile; fileRef = 2257806D1FDB4D380050F312 /* strcase.c */; settings = {COMPILER_FLAGS = "-DHAVE_CONFIG_H -I curl/curl/include/ -I curl/curl/lib/ -DBUILDING_LIBCURL -I ./Frameworks/libssh2.framework/Headers"; }; };
		22F6A21020683F6700E618F9 /* strdup.c in Sources */ = {isa = PBXBuildFile; fileRef = 2257806F1FDB4D380050F312 /* strdup.c */; settings = {COMPILER_FLAGS = "-DHAVE_CONFIG_H -I curl/curl/include/ -I curl/curl/lib/ -DBUILDING_LIBCURL -I ./Frameworks/libssh2.framework/Headers"; }; };
		22F6A21120683F6700E618F9 /* strerror.c in Sources */ = {isa = PBXBuildFile; fileRef = 225780711FDB4D380050F312 /* strerror.c */; settings = {COMPILER_FLAGS = "-DHAVE_CONFIG_H -I curl/curl/include/ -I curl/curl/lib/ -DBUILDING_LIBCURL -I ./Frameworks/libssh2.framework/Headers"; }; };
		22F6A21220683F6700E618F9 /* strtok.c in Sources */ = {isa = PBXBuildFile; fileRef = 225780731FDB4D380050F312 /* strtok.c */; settings = {COMPILER_FLAGS = "-DHAVE_CONFIG_H -I curl/curl/include/ -I curl/curl/lib/ -DBUILDING_LIBCURL -I ./Frameworks/libssh2.framework/Headers"; }; };
		22F6A21320683F6700E618F9 /* strtoofft.c in Sources */ = {isa = PBXBuildFile; fileRef = 225780751FDB4D380050F312 /* strtoofft.c */; settings = {COMPILER_FLAGS = "-DHAVE_CONFIG_H -I curl/curl/include/ -I curl/curl/lib/ -DBUILDING_LIBCURL -I ./Frameworks/libssh2.framework/Headers"; }; };
		22F6A21420683F6700E618F9 /* system_win32.c in Sources */ = {isa = PBXBuildFile; fileRef = 225780771FDB4D380050F312 /* system_win32.c */; settings = {COMPILER_FLAGS = "-DHAVE_CONFIG_H -I curl/curl/include/ -I curl/curl/lib/ -DBUILDING_LIBCURL -I ./Frameworks/libssh2.framework/Headers"; }; };
		22F6A21520683F6700E618F9 /* telnet.c in Sources */ = {isa = PBXBuildFile; fileRef = 225780791FDB4D380050F312 /* telnet.c */; settings = {COMPILER_FLAGS = "-DHAVE_CONFIG_H -I curl/curl/include/ -I curl/curl/lib/ -DBUILDING_LIBCURL -I ./Frameworks/libssh2.framework/Headers"; }; };
		22F6A21620683F6700E618F9 /* tftp.c in Sources */ = {isa = PBXBuildFile; fileRef = 2257807B1FDB4D380050F312 /* tftp.c */; settings = {COMPILER_FLAGS = "-DHAVE_CONFIG_H -I curl/curl/include/ -I curl/curl/lib/ -DBUILDING_LIBCURL -I ./Frameworks/libssh2.framework/Headers"; }; };
		22F6A21720683F6700E618F9 /* timeval.c in Sources */ = {isa = PBXBuildFile; fileRef = 2257807D1FDB4D380050F312 /* timeval.c */; settings = {COMPILER_FLAGS = "-DHAVE_CONFIG_H -I curl/curl/include/ -I curl/curl/lib/ -DBUILDING_LIBCURL -I ./Frameworks/libssh2.framework/Headers"; }; };
		22F6A21820683F6700E618F9 /* transfer.c in Sources */ = {isa = PBXBuildFile; fileRef = 2257807F1FDB4D380050F312 /* transfer.c */; settings = {COMPILER_FLAGS = "-DHAVE_CONFIG_H -I curl/curl/include/ -I curl/curl/lib/ -DBUILDING_LIBCURL -I ./Frameworks/libssh2.framework/Headers"; }; };
		22F6A21920683F6700E618F9 /* url.c in Sources */ = {isa = PBXBuildFile; fileRef = 225780811FDB4D380050F312 /* url.c */; settings = {COMPILER_FLAGS = "-DHAVE_CONFIG_H -I curl/curl/include/ -I curl/curl/lib/ -DBUILDING_LIBCURL -I ./Frameworks/libssh2.framework/Headers"; }; };
		22F6A21A20683F6E00E618F9 /* version.c in Sources */ = {isa = PBXBuildFile; fileRef = 225780941FDB4D380050F312 /* version.c */; settings = {COMPILER_FLAGS = "-DHAVE_CONFIG_H -I curl/curl/include/ -I curl/curl/lib/ -DBUILDING_LIBCURL -I ./Frameworks/libssh2.framework/Headers"; }; };
		22F6A21B20683F7400E618F9 /* warnless.c in Sources */ = {isa = PBXBuildFile; fileRef = 225780AE1FDB4D380050F312 /* warnless.c */; settings = {COMPILER_FLAGS = "-DHAVE_CONFIG_H -I curl/curl/include/ -I curl/curl/lib/ -DBUILDING_LIBCURL -I ./Frameworks/libssh2.framework/Headers"; }; };
		22F6A21C20683F7400E618F9 /* wildcard.c in Sources */ = {isa = PBXBuildFile; fileRef = 225780B01FDB4D380050F312 /* wildcard.c */; settings = {COMPILER_FLAGS = "-DHAVE_CONFIG_H -I curl/curl/include/ -I curl/curl/lib/ -DBUILDING_LIBCURL -I ./Frameworks/libssh2.framework/Headers"; }; };
		22F6A21D20683F7400E618F9 /* x509asn1.c in Sources */ = {isa = PBXBuildFile; fileRef = 225780B21FDB4D380050F312 /* x509asn1.c */; settings = {COMPILER_FLAGS = "-DHAVE_CONFIG_H -I curl/curl/include/ -I curl/curl/lib/ -DBUILDING_LIBCURL -I ./Frameworks/libssh2.framework/Headers"; }; };
		22F6A21E20683F7900E618F9 /* axtls.c in Sources */ = {isa = PBXBuildFile; fileRef = 225780961FDB4D380050F312 /* axtls.c */; settings = {COMPILER_FLAGS = "-DHAVE_CONFIG_H -I curl/curl/include/ -I curl/curl/lib/ -DBUILDING_LIBCURL -I ./Frameworks/libssh2.framework/Headers"; }; };
		22F6A21F20683F7900E618F9 /* cyassl.c in Sources */ = {isa = PBXBuildFile; fileRef = 225780981FDB4D380050F312 /* cyassl.c */; settings = {COMPILER_FLAGS = "-DHAVE_CONFIG_H -I curl/curl/include/ -I curl/curl/lib/ -DBUILDING_LIBCURL -I ./Frameworks/libssh2.framework/Headers"; }; };
		22F6A22020683F7900E618F9 /* darwinssl.c in Sources */ = {isa = PBXBuildFile; fileRef = 2257809A1FDB4D380050F312 /* darwinssl.c */; settings = {COMPILER_FLAGS = "-DHAVE_CONFIG_H -I curl/curl/include/ -I curl/curl/lib/ -DBUILDING_LIBCURL -I ./Frameworks/libssh2.framework/Headers"; }; };
		22F6A22120683F7900E618F9 /* gskit.c in Sources */ = {isa = PBXBuildFile; fileRef = 2257809C1FDB4D380050F312 /* gskit.c */; settings = {COMPILER_FLAGS = "-DHAVE_CONFIG_H -I curl/curl/include/ -I curl/curl/lib/ -DBUILDING_LIBCURL -I ./Frameworks/libssh2.framework/Headers"; }; };
		22F6A22220683F7900E618F9 /* gtls.c in Sources */ = {isa = PBXBuildFile; fileRef = 2257809E1FDB4D380050F312 /* gtls.c */; settings = {COMPILER_FLAGS = "-DHAVE_CONFIG_H -I curl/curl/include/ -I curl/curl/lib/ -DBUILDING_LIBCURL -I ./Frameworks/libssh2.framework/Headers"; }; };
		22F6A22320683F7900E618F9 /* mbedtls.c in Sources */ = {isa = PBXBuildFile; fileRef = 225780A01FDB4D380050F312 /* mbedtls.c */; settings = {COMPILER_FLAGS = "-DHAVE_CONFIG_H -I curl/curl/include/ -I curl/curl/lib/ -DBUILDING_LIBCURL -I ./Frameworks/libssh2.framework/Headers"; }; };
		22F6A22420683F7900E618F9 /* nss.c in Sources */ = {isa = PBXBuildFile; fileRef = 225780A21FDB4D380050F312 /* nss.c */; settings = {COMPILER_FLAGS = "-DHAVE_CONFIG_H -I curl/curl/include/ -I curl/curl/lib/ -DBUILDING_LIBCURL -I ./Frameworks/libssh2.framework/Headers"; }; };
		22F6A22520683F7900E618F9 /* openssl.c in Sources */ = {isa = PBXBuildFile; fileRef = 225780A41FDB4D380050F312 /* openssl.c */; settings = {COMPILER_FLAGS = "-DHAVE_CONFIG_H -I curl/curl/include/ -I curl/curl/lib/ -DBUILDING_LIBCURL -I ./Frameworks/libssh2.framework/Headers"; }; };
		22F6A22620683F7900E618F9 /* polarssl.c in Sources */ = {isa = PBXBuildFile; fileRef = 225780A61FDB4D380050F312 /* polarssl.c */; settings = {COMPILER_FLAGS = "-DHAVE_CONFIG_H -I curl/curl/include/ -I curl/curl/lib/ -DBUILDING_LIBCURL -I ./Frameworks/libssh2.framework/Headers"; }; };
		22F6A22720683F7900E618F9 /* polarssl_threadlock.c in Sources */ = {isa = PBXBuildFile; fileRef = 225780A81FDB4D380050F312 /* polarssl_threadlock.c */; settings = {COMPILER_FLAGS = "-DHAVE_CONFIG_H -I curl/curl/include/ -I curl/curl/lib/ -DBUILDING_LIBCURL -I ./Frameworks/libssh2.framework/Headers"; }; };
		22F6A22820683F7900E618F9 /* schannel.c in Sources */ = {isa = PBXBuildFile; fileRef = 225780AA1FDB4D380050F312 /* schannel.c */; settings = {COMPILER_FLAGS = "-DHAVE_CONFIG_H -I curl/curl/include/ -I curl/curl/lib/ -DBUILDING_LIBCURL -I ./Frameworks/libssh2.framework/Headers"; }; };
		22F6A22920683F7900E618F9 /* vtls.c in Sources */ = {isa = PBXBuildFile; fileRef = 225780AC1FDB4D380050F312 /* vtls.c */; settings = {COMPILER_FLAGS = "-DHAVE_CONFIG_H -I curl/curl/include/ -I curl/curl/lib/ -DBUILDING_LIBCURL -I ./Frameworks/libssh2.framework/Headers"; }; };
		22F6A22A20683F7E00E618F9 /* cleartext.c in Sources */ = {isa = PBXBuildFile; fileRef = 225780851FDB4D380050F312 /* cleartext.c */; settings = {COMPILER_FLAGS = "-DHAVE_CONFIG_H -I curl/curl/include/ -I curl/curl/lib/ -DBUILDING_LIBCURL -I ./Frameworks/libssh2.framework/Headers"; }; };
		22F6A22B20683F7E00E618F9 /* cram.c in Sources */ = {isa = PBXBuildFile; fileRef = 225780861FDB4D380050F312 /* cram.c */; settings = {COMPILER_FLAGS = "-DHAVE_CONFIG_H -I curl/curl/include/ -I curl/curl/lib/ -DBUILDING_LIBCURL -I ./Frameworks/libssh2.framework/Headers"; }; };
		22F6A22C20683F7E00E618F9 /* digest.c in Sources */ = {isa = PBXBuildFile; fileRef = 225780871FDB4D380050F312 /* digest.c */; settings = {COMPILER_FLAGS = "-DHAVE_CONFIG_H -I curl/curl/include/ -I curl/curl/lib/ -DBUILDING_LIBCURL -I ./Frameworks/libssh2.framework/Headers"; }; };
		22F6A22D20683F7E00E618F9 /* digest_sspi.c in Sources */ = {isa = PBXBuildFile; fileRef = 225780891FDB4D380050F312 /* digest_sspi.c */; settings = {COMPILER_FLAGS = "-DHAVE_CONFIG_H -I curl/curl/include/ -I curl/curl/lib/ -DBUILDING_LIBCURL -I ./Frameworks/libssh2.framework/Headers"; }; };
		22F6A22E20683F7E00E618F9 /* krb5_gssapi.c in Sources */ = {isa = PBXBuildFile; fileRef = 2257808A1FDB4D380050F312 /* krb5_gssapi.c */; settings = {COMPILER_FLAGS = "-DHAVE_CONFIG_H -I curl/curl/include/ -I curl/curl/lib/ -DBUILDING_LIBCURL -I ./Frameworks/libssh2.framework/Headers"; }; };
		22F6A22F20683F7E00E618F9 /* krb5_sspi.c in Sources */ = {isa = PBXBuildFile; fileRef = 2257808B1FDB4D380050F312 /* krb5_sspi.c */; settings = {COMPILER_FLAGS = "-DHAVE_CONFIG_H -I curl/curl/include/ -I curl/curl/lib/ -DBUILDING_LIBCURL -I ./Frameworks/libssh2.framework/Headers"; }; };
		22F6A23020683F7E00E618F9 /* ntlm.c in Sources */ = {isa = PBXBuildFile; fileRef = 2257808C1FDB4D380050F312 /* ntlm.c */; settings = {COMPILER_FLAGS = "-DHAVE_CONFIG_H -I curl/curl/include/ -I curl/curl/lib/ -DBUILDING_LIBCURL -I ./Frameworks/libssh2.framework/Headers"; }; };
		22F6A23120683F7E00E618F9 /* ntlm_sspi.c in Sources */ = {isa = PBXBuildFile; fileRef = 2257808E1FDB4D380050F312 /* ntlm_sspi.c */; settings = {COMPILER_FLAGS = "-DHAVE_CONFIG_H -I curl/curl/include/ -I curl/curl/lib/ -DBUILDING_LIBCURL -I ./Frameworks/libssh2.framework/Headers"; }; };
		22F6A23220683F7E00E618F9 /* oauth2.c in Sources */ = {isa = PBXBuildFile; fileRef = 2257808F1FDB4D380050F312 /* oauth2.c */; settings = {COMPILER_FLAGS = "-DHAVE_CONFIG_H -I curl/curl/include/ -I curl/curl/lib/ -DBUILDING_LIBCURL -I ./Frameworks/libssh2.framework/Headers"; }; };
		22F6A23320683F7E00E618F9 /* spnego_gssapi.c in Sources */ = {isa = PBXBuildFile; fileRef = 225780901FDB4D380050F312 /* spnego_gssapi.c */; settings = {COMPILER_FLAGS = "-DHAVE_CONFIG_H -I curl/curl/include/ -I curl/curl/lib/ -DBUILDING_LIBCURL -I ./Frameworks/libssh2.framework/Headers"; }; };
		22F6A23420683F7E00E618F9 /* spnego_sspi.c in Sources */ = {isa = PBXBuildFile; fileRef = 225780911FDB4D380050F312 /* spnego_sspi.c */; settings = {COMPILER_FLAGS = "-DHAVE_CONFIG_H -I curl/curl/include/ -I curl/curl/lib/ -DBUILDING_LIBCURL -I ./Frameworks/libssh2.framework/Headers"; }; };
		22F6A23520683F7E00E618F9 /* vauth.c in Sources */ = {isa = PBXBuildFile; fileRef = 225780921FDB4D380050F312 /* vauth.c */; settings = {COMPILER_FLAGS = "-DHAVE_CONFIG_H -I curl/curl/include/ -I curl/curl/lib/ -DBUILDING_LIBCURL -I ./Frameworks/libssh2.framework/Headers"; }; };
		22F6A23620683F8500E618F9 /* slist_wc.c in Sources */ = {isa = PBXBuildFile; fileRef = 225780C71FDB4D380050F312 /* slist_wc.c */; settings = {COMPILER_FLAGS = "-DHAVE_CONFIG_H -I curl/curl/include/ -I curl/curl/lib/ -DBUILDING_LIBCURL -I ./Frameworks/libssh2.framework/Headers"; }; };
		22F6A23720683F8500E618F9 /* tool_binmode.c in Sources */ = {isa = PBXBuildFile; fileRef = 225780C91FDB4D380050F312 /* tool_binmode.c */; settings = {COMPILER_FLAGS = "-DHAVE_CONFIG_H -I curl/curl/include/ -I curl/curl/lib/ -DBUILDING_LIBCURL -I ./Frameworks/libssh2.framework/Headers"; }; };
		22F6A23820683F8500E618F9 /* tool_bname.c in Sources */ = {isa = PBXBuildFile; fileRef = 225780CB1FDB4D380050F312 /* tool_bname.c */; settings = {COMPILER_FLAGS = "-DHAVE_CONFIG_H -I curl/curl/include/ -I curl/curl/lib/ -DBUILDING_LIBCURL -I ./Frameworks/libssh2.framework/Headers"; }; };
		22F6A23920683F8500E618F9 /* tool_cb_dbg.c in Sources */ = {isa = PBXBuildFile; fileRef = 225780CD1FDB4D380050F312 /* tool_cb_dbg.c */; settings = {COMPILER_FLAGS = "-DHAVE_CONFIG_H -I curl/curl/include/ -I curl/curl/lib/ -DBUILDING_LIBCURL -I ./Frameworks/libssh2.framework/Headers"; }; };
		22F6A23A20683F8500E618F9 /* tool_cb_hdr.c in Sources */ = {isa = PBXBuildFile; fileRef = 225780CF1FDB4D380050F312 /* tool_cb_hdr.c */; settings = {COMPILER_FLAGS = "-DHAVE_CONFIG_H -I curl/curl/include/ -I curl/curl/lib/ -DBUILDING_LIBCURL -I ./Frameworks/libssh2.framework/Headers"; }; };
		22F6A23B20683F8500E618F9 /* tool_cb_prg.c in Sources */ = {isa = PBXBuildFile; fileRef = 225780D11FDB4D380050F312 /* tool_cb_prg.c */; settings = {COMPILER_FLAGS = "-DHAVE_CONFIG_H -I curl/curl/include/ -I curl/curl/lib/ -DBUILDING_LIBCURL -I ./Frameworks/libssh2.framework/Headers"; }; };
		22F6A23C20683F8500E618F9 /* tool_cb_rea.c in Sources */ = {isa = PBXBuildFile; fileRef = 225780D31FDB4D380050F312 /* tool_cb_rea.c */; settings = {COMPILER_FLAGS = "-DHAVE_CONFIG_H -I curl/curl/include/ -I curl/curl/lib/ -DBUILDING_LIBCURL -I ./Frameworks/libssh2.framework/Headers"; }; };
		22F6A23D20683F8500E618F9 /* tool_cb_see.c in Sources */ = {isa = PBXBuildFile; fileRef = 225780D51FDB4D380050F312 /* tool_cb_see.c */; settings = {COMPILER_FLAGS = "-DHAVE_CONFIG_H -I curl/curl/include/ -I curl/curl/lib/ -DBUILDING_LIBCURL -I ./Frameworks/libssh2.framework/Headers"; }; };
		22F6A23E20683F8500E618F9 /* tool_cb_wrt.c in Sources */ = {isa = PBXBuildFile; fileRef = 225780D71FDB4D380050F312 /* tool_cb_wrt.c */; settings = {COMPILER_FLAGS = "-DHAVE_CONFIG_H -I curl/curl/include/ -I curl/curl/lib/ -DBUILDING_LIBCURL -I ./Frameworks/libssh2.framework/Headers"; }; };
		22F6A23F20683F8500E618F9 /* tool_cfgable.c in Sources */ = {isa = PBXBuildFile; fileRef = 225780D91FDB4D380050F312 /* tool_cfgable.c */; settings = {COMPILER_FLAGS = "-DHAVE_CONFIG_H -I curl/curl/include/ -I curl/curl/lib/ -DBUILDING_LIBCURL -I ./Frameworks/libssh2.framework/Headers"; }; };
		22F6A24020683F8500E618F9 /* tool_convert.c in Sources */ = {isa = PBXBuildFile; fileRef = 225780DB1FDB4D380050F312 /* tool_convert.c */; settings = {COMPILER_FLAGS = "-DHAVE_CONFIG_H -I curl/curl/include/ -I curl/curl/lib/ -DBUILDING_LIBCURL -I ./Frameworks/libssh2.framework/Headers"; }; };
		22F6A24120683F8500E618F9 /* tool_dirhie.c in Sources */ = {isa = PBXBuildFile; fileRef = 225780DD1FDB4D380050F312 /* tool_dirhie.c */; settings = {COMPILER_FLAGS = "-DHAVE_CONFIG_H -I curl/curl/include/ -I curl/curl/lib/ -DBUILDING_LIBCURL -I ./Frameworks/libssh2.framework/Headers"; }; };
		22F6A24220683F8500E618F9 /* tool_doswin.c in Sources */ = {isa = PBXBuildFile; fileRef = 225780DF1FDB4D380050F312 /* tool_doswin.c */; settings = {COMPILER_FLAGS = "-DHAVE_CONFIG_H -I curl/curl/include/ -I curl/curl/lib/ -DBUILDING_LIBCURL -I ./Frameworks/libssh2.framework/Headers"; }; };
		22F6A24320683F8500E618F9 /* tool_easysrc.c in Sources */ = {isa = PBXBuildFile; fileRef = 225780E11FDB4D380050F312 /* tool_easysrc.c */; settings = {COMPILER_FLAGS = "-DHAVE_CONFIG_H -I curl/curl/include/ -I curl/curl/lib/ -DBUILDING_LIBCURL -I ./Frameworks/libssh2.framework/Headers"; }; };
		22F6A24420683F8500E618F9 /* tool_formparse.c in Sources */ = {isa = PBXBuildFile; fileRef = 225780E31FDB4D380050F312 /* tool_formparse.c */; settings = {COMPILER_FLAGS = "-DHAVE_CONFIG_H -I curl/curl/include/ -I curl/curl/lib/ -DBUILDING_LIBCURL -I ./Frameworks/libssh2.framework/Headers"; }; };
		22F6A24520683F8500E618F9 /* tool_getparam.c in Sources */ = {isa = PBXBuildFile; fileRef = 225780E51FDB4D380050F312 /* tool_getparam.c */; settings = {COMPILER_FLAGS = "-DHAVE_CONFIG_H -I curl/curl/include/ -I curl/curl/lib/ -DBUILDING_LIBCURL -I ./Frameworks/libssh2.framework/Headers"; }; };
		22F6A24620683F8500E618F9 /* tool_getpass.c in Sources */ = {isa = PBXBuildFile; fileRef = 225780E71FDB4D380050F312 /* tool_getpass.c */; settings = {COMPILER_FLAGS = "-DHAVE_CONFIG_H -I curl/curl/include/ -I curl/curl/lib/ -DBUILDING_LIBCURL -I ./Frameworks/libssh2.framework/Headers"; }; };
		22F6A24720683F8500E618F9 /* tool_help.c in Sources */ = {isa = PBXBuildFile; fileRef = 225780E91FDB4D380050F312 /* tool_help.c */; settings = {COMPILER_FLAGS = "-DHAVE_CONFIG_H -I curl/curl/include/ -I curl/curl/lib/ -DBUILDING_LIBCURL -I ./Frameworks/libssh2.framework/Headers"; }; };
		22F6A24820683F8500E618F9 /* tool_helpers.c in Sources */ = {isa = PBXBuildFile; fileRef = 225780EB1FDB4D380050F312 /* tool_helpers.c */; settings = {COMPILER_FLAGS = "-DHAVE_CONFIG_H -I curl/curl/include/ -I curl/curl/lib/ -DBUILDING_LIBCURL -I ./Frameworks/libssh2.framework/Headers"; }; };
		22F6A24920683F8500E618F9 /* tool_homedir.c in Sources */ = {isa = PBXBuildFile; fileRef = 225780ED1FDB4D380050F312 /* tool_homedir.c */; settings = {COMPILER_FLAGS = "-DHAVE_CONFIG_H -I curl/curl/include/ -I curl/curl/lib/ -DBUILDING_LIBCURL -I ./Frameworks/libssh2.framework/Headers"; }; };
		22F6A24A20683F8500E618F9 /* tool_hugehelp.c in Sources */ = {isa = PBXBuildFile; fileRef = 225780EF1FDB4D380050F312 /* tool_hugehelp.c */; settings = {COMPILER_FLAGS = "-DHAVE_CONFIG_H -I curl/curl/include/ -I curl/curl/lib/ -DBUILDING_LIBCURL -I ./Frameworks/libssh2.framework/Headers"; }; };
		22F6A24B20683F8500E618F9 /* tool_libinfo.c in Sources */ = {isa = PBXBuildFile; fileRef = 225780F11FDB4D380050F312 /* tool_libinfo.c */; settings = {COMPILER_FLAGS = "-DHAVE_CONFIG_H -I curl/curl/include/ -I curl/curl/lib/ -DBUILDING_LIBCURL -I ./Frameworks/libssh2.framework/Headers"; }; };
		22F6A24C20683F8500E618F9 /* tool_main.c in Sources */ = {isa = PBXBuildFile; fileRef = 225780F31FDB4D380050F312 /* tool_main.c */; settings = {COMPILER_FLAGS = "-DHAVE_CONFIG_H -I curl/curl/include/ -I curl/curl/lib/ -DBUILDING_LIBCURL -I ./Frameworks/libssh2.framework/Headers"; }; };
		22F6A24D20683F8500E618F9 /* tool_metalink.c in Sources */ = {isa = PBXBuildFile; fileRef = 225780F51FDB4D380050F312 /* tool_metalink.c */; settings = {COMPILER_FLAGS = "-DHAVE_CONFIG_H -I curl/curl/include/ -I curl/curl/lib/ -DBUILDING_LIBCURL -I ./Frameworks/libssh2.framework/Headers"; }; };
		22F6A24E20683F8500E618F9 /* tool_mfiles.c in Sources */ = {isa = PBXBuildFile; fileRef = 225780F71FDB4D380050F312 /* tool_mfiles.c */; settings = {COMPILER_FLAGS = "-DHAVE_CONFIG_H -I curl/curl/include/ -I curl/curl/lib/ -DBUILDING_LIBCURL -I ./Frameworks/libssh2.framework/Headers"; }; };
		22F6A24F20683F8500E618F9 /* tool_msgs.c in Sources */ = {isa = PBXBuildFile; fileRef = 225780F91FDB4D380050F312 /* tool_msgs.c */; settings = {COMPILER_FLAGS = "-DHAVE_CONFIG_H -I curl/curl/include/ -I curl/curl/lib/ -DBUILDING_LIBCURL -I ./Frameworks/libssh2.framework/Headers"; }; };
		22F6A25020683F8500E618F9 /* tool_operate.c in Sources */ = {isa = PBXBuildFile; fileRef = 225780FB1FDB4D380050F312 /* tool_operate.c */; settings = {COMPILER_FLAGS = "-x objective-c -DHAVE_CONFIG_H -I curl/curl/include/ -I curl/curl/lib/ -DBUILDING_LIBCURL -I ./Frameworks/libssh2.framework/Headers"; }; };
		22F6A25120683F8500E618F9 /* tool_operhlp.c in Sources */ = {isa = PBXBuildFile; fileRef = 225780FD1FDB4D380050F312 /* tool_operhlp.c */; settings = {COMPILER_FLAGS = "-DHAVE_CONFIG_H -I curl/curl/include/ -I curl/curl/lib/ -DBUILDING_LIBCURL -I ./Frameworks/libssh2.framework/Headers"; }; };
		22F6A25220683F8500E618F9 /* tool_panykey.c in Sources */ = {isa = PBXBuildFile; fileRef = 225780FF1FDB4D380050F312 /* tool_panykey.c */; settings = {COMPILER_FLAGS = "-DHAVE_CONFIG_H -I curl/curl/include/ -I curl/curl/lib/ -DBUILDING_LIBCURL -I ./Frameworks/libssh2.framework/Headers"; }; };
		22F6A25320683F8500E618F9 /* tool_paramhlp.c in Sources */ = {isa = PBXBuildFile; fileRef = 225781011FDB4D380050F312 /* tool_paramhlp.c */; settings = {COMPILER_FLAGS = "-DHAVE_CONFIG_H -I curl/curl/include/ -I curl/curl/lib/ -DBUILDING_LIBCURL -I ./Frameworks/libssh2.framework/Headers"; }; };
		22F6A25420683F8500E618F9 /* tool_parsecfg.c in Sources */ = {isa = PBXBuildFile; fileRef = 225781031FDB4D380050F312 /* tool_parsecfg.c */; settings = {COMPILER_FLAGS = "-DHAVE_CONFIG_H -I curl/curl/include/ -I curl/curl/lib/ -DBUILDING_LIBCURL -I ./Frameworks/libssh2.framework/Headers"; }; };
		22F6A25520683F8500E618F9 /* tool_setopt.c in Sources */ = {isa = PBXBuildFile; fileRef = 225781061FDB4D380050F312 /* tool_setopt.c */; settings = {COMPILER_FLAGS = "-DHAVE_CONFIG_H -I curl/curl/include/ -I curl/curl/lib/ -DBUILDING_LIBCURL -I ./Frameworks/libssh2.framework/Headers"; }; };
		22F6A25620683F8500E618F9 /* tool_sleep.c in Sources */ = {isa = PBXBuildFile; fileRef = 225781091FDB4D380050F312 /* tool_sleep.c */; settings = {COMPILER_FLAGS = "-DHAVE_CONFIG_H -I curl/curl/include/ -I curl/curl/lib/ -DBUILDING_LIBCURL -I ./Frameworks/libssh2.framework/Headers"; }; };
		22F6A25720683F8500E618F9 /* tool_strdup.c in Sources */ = {isa = PBXBuildFile; fileRef = 2257810B1FDB4D380050F312 /* tool_strdup.c */; settings = {COMPILER_FLAGS = "-DHAVE_CONFIG_H -I curl/curl/include/ -I curl/curl/lib/ -DBUILDING_LIBCURL -I ./Frameworks/libssh2.framework/Headers"; }; };
		22F6A25820683F8500E618F9 /* tool_urlglob.c in Sources */ = {isa = PBXBuildFile; fileRef = 2257810D1FDB4D380050F312 /* tool_urlglob.c */; settings = {COMPILER_FLAGS = "-DHAVE_CONFIG_H -I curl/curl/include/ -I curl/curl/lib/ -DBUILDING_LIBCURL -I ./Frameworks/libssh2.framework/Headers"; }; };
		22F6A25920683F8500E618F9 /* tool_util.c in Sources */ = {isa = PBXBuildFile; fileRef = 2257810F1FDB4D380050F312 /* tool_util.c */; settings = {COMPILER_FLAGS = "-DHAVE_CONFIG_H -I curl/curl/include/ -I curl/curl/lib/ -DBUILDING_LIBCURL -I ./Frameworks/libssh2.framework/Headers"; }; };
		22F6A25A20683F8500E618F9 /* tool_vms.c in Sources */ = {isa = PBXBuildFile; fileRef = 225781121FDB4D380050F312 /* tool_vms.c */; settings = {COMPILER_FLAGS = "-DHAVE_CONFIG_H -I curl/curl/include/ -I curl/curl/lib/ -DBUILDING_LIBCURL -I ./Frameworks/libssh2.framework/Headers"; }; };
		22F6A25B20683F8500E618F9 /* tool_writeenv.c in Sources */ = {isa = PBXBuildFile; fileRef = 225781141FDB4D380050F312 /* tool_writeenv.c */; settings = {COMPILER_FLAGS = "-DHAVE_CONFIG_H -I curl/curl/include/ -I curl/curl/lib/ -DBUILDING_LIBCURL -I ./Frameworks/libssh2.framework/Headers"; }; };
		22F6A25C20683F8500E618F9 /* tool_writeout.c in Sources */ = {isa = PBXBuildFile; fileRef = 225781161FDB4D380050F312 /* tool_writeout.c */; settings = {COMPILER_FLAGS = "-DHAVE_CONFIG_H -I curl/curl/include/ -I curl/curl/lib/ -DBUILDING_LIBCURL -I ./Frameworks/libssh2.framework/Headers"; }; };
		22F6A25D20683F8600E618F9 /* tool_xattr.c in Sources */ = {isa = PBXBuildFile; fileRef = 225781181FDB4D380050F312 /* tool_xattr.c */; settings = {COMPILER_FLAGS = "-DHAVE_CONFIG_H -I curl/curl/include/ -I curl/curl/lib/ -DBUILDING_LIBCURL -I ./Frameworks/libssh2.framework/Headers"; }; };
		22F6A25E20683F9B00E618F9 /* ios_system.framework in Frameworks */ = {isa = PBXBuildFile; fileRef = 223496AB1FD5FC71007ED1A9 /* ios_system.framework */; };
		22F6A25F20683FB200E618F9 /* openssl.framework in Frameworks */ = {isa = PBXBuildFile; fileRef = 22F567C72020B807009850FD /* openssl.framework */; };
		22F6A26020683FB200E618F9 /* libssh2.framework in Frameworks */ = {isa = PBXBuildFile; fileRef = 22AC09E520209C57006F7D8B /* libssh2.framework */; };
/* End PBXBuildFile section */

/* Begin PBXFileReference section */
		222446322065642E0018D400 /* sessionParameters.h */ = {isa = PBXFileReference; lastKnownFileType = sourcecode.c.h; path = sessionParameters.h; sourceTree = "<group>"; };
		222446332065642E0018D400 /* sessionParameters.m */ = {isa = PBXFileReference; lastKnownFileType = sourcecode.c.objc; path = sessionParameters.m; sourceTree = "<group>"; };
		22319F9E1FDC2332004D875A /* getopt.c */ = {isa = PBXFileReference; lastKnownFileType = sourcecode.c.c; path = getopt.c; sourceTree = "<group>"; };
		22327A9E209E3ADD0026B98C /* md5.c */ = {isa = PBXFileReference; fileEncoding = 4; lastKnownFileType = sourcecode.c.c; name = md5.c; path = text_cmds/md5/md5.c; sourceTree = SOURCE_ROOT; };
		22327AA0209E3AE30026B98C /* commoncrypto.c */ = {isa = PBXFileReference; fileEncoding = 4; lastKnownFileType = sourcecode.c.c; name = commoncrypto.c; path = text_cmds/md5/commoncrypto.c; sourceTree = SOURCE_ROOT; };
		223496AB1FD5FC71007ED1A9 /* ios_system.framework */ = {isa = PBXFileReference; explicitFileType = wrapper.framework; includeInIndex = 0; path = ios_system.framework; sourceTree = BUILT_PRODUCTS_DIR; };
		223496AE1FD5FC71007ED1A9 /* ios_system.h */ = {isa = PBXFileReference; lastKnownFileType = sourcecode.c.h; path = ios_system.h; sourceTree = "<group>"; };
		223496AF1FD5FC71007ED1A9 /* Info.plist */ = {isa = PBXFileReference; lastKnownFileType = text.plist.xml; path = Info.plist; sourceTree = "<group>"; };
		223496B61FD5FC89007ED1A9 /* ios_system.m */ = {isa = PBXFileReference; fileEncoding = 4; lastKnownFileType = sourcecode.c.objc; path = ios_system.m; sourceTree = "<group>"; };
		2248DB002004A5F800F2944C /* main.c */ = {isa = PBXFileReference; fileEncoding = 4; lastKnownFileType = sourcecode.c.c; name = main.c; path = text_cmds/ed/main.c; sourceTree = SOURCE_ROOT; };
		2248DB012004A5F800F2944C /* glbl.c */ = {isa = PBXFileReference; fileEncoding = 4; lastKnownFileType = sourcecode.c.c; name = glbl.c; path = text_cmds/ed/glbl.c; sourceTree = SOURCE_ROOT; };
		2248DB022004A5F800F2944C /* io.c */ = {isa = PBXFileReference; fileEncoding = 4; lastKnownFileType = sourcecode.c.c; name = io.c; path = text_cmds/ed/io.c; sourceTree = SOURCE_ROOT; };
		2248DB032004A5F900F2944C /* undo.c */ = {isa = PBXFileReference; fileEncoding = 4; lastKnownFileType = sourcecode.c.c; name = undo.c; path = text_cmds/ed/undo.c; sourceTree = SOURCE_ROOT; };
		2248DB042004A5F900F2944C /* sub.c */ = {isa = PBXFileReference; fileEncoding = 4; lastKnownFileType = sourcecode.c.c; name = sub.c; path = text_cmds/ed/sub.c; sourceTree = SOURCE_ROOT; };
		2248DB052004A5F900F2944C /* cbc.c */ = {isa = PBXFileReference; fileEncoding = 4; lastKnownFileType = sourcecode.c.c; name = cbc.c; path = text_cmds/ed/cbc.c; sourceTree = SOURCE_ROOT; };
		2248DB062004A5F900F2944C /* buf.c */ = {isa = PBXFileReference; fileEncoding = 4; lastKnownFileType = sourcecode.c.c; name = buf.c; path = text_cmds/ed/buf.c; sourceTree = SOURCE_ROOT; };
		2248DB072004A5F900F2944C /* re.c */ = {isa = PBXFileReference; fileEncoding = 4; lastKnownFileType = sourcecode.c.c; name = re.c; path = text_cmds/ed/re.c; sourceTree = SOURCE_ROOT; };
		2248DB112004C5DB00F2944C /* misc.c */ = {isa = PBXFileReference; fileEncoding = 4; lastKnownFileType = sourcecode.c.c; name = misc.c; path = text_cmds/sed/misc.c; sourceTree = SOURCE_ROOT; };
		2248DB122004C5DB00F2944C /* main.c */ = {isa = PBXFileReference; fileEncoding = 4; lastKnownFileType = sourcecode.c.c; name = main.c; path = text_cmds/sed/main.c; sourceTree = SOURCE_ROOT; };
		2248DB132004C5DB00F2944C /* process.c */ = {isa = PBXFileReference; fileEncoding = 4; lastKnownFileType = sourcecode.c.c; name = process.c; path = text_cmds/sed/process.c; sourceTree = SOURCE_ROOT; };
		2248DB142004C5DB00F2944C /* compile.c */ = {isa = PBXFileReference; fileEncoding = 4; lastKnownFileType = sourcecode.c.c; name = compile.c; path = text_cmds/sed/compile.c; sourceTree = SOURCE_ROOT; };
		2248DB1A2004F82600F2944C /* ytab.c */ = {isa = PBXFileReference; fileEncoding = 4; lastKnownFileType = sourcecode.c.c; name = ytab.c; path = "awk-23.30.1/src/ytab.c"; sourceTree = SOURCE_ROOT; };
		2248DB1B2004F82600F2944C /* run.c */ = {isa = PBXFileReference; fileEncoding = 4; lastKnownFileType = sourcecode.c.c; name = run.c; path = "awk-23.30.1/src/run.c"; sourceTree = SOURCE_ROOT; };
		2248DB1D2004F82600F2944C /* parse.c */ = {isa = PBXFileReference; fileEncoding = 4; lastKnownFileType = sourcecode.c.c; name = parse.c; path = "awk-23.30.1/src/parse.c"; sourceTree = SOURCE_ROOT; };
		2248DB1E2004F82600F2944C /* lex.c */ = {isa = PBXFileReference; fileEncoding = 4; lastKnownFileType = sourcecode.c.c; name = lex.c; path = "awk-23.30.1/src/lex.c"; sourceTree = SOURCE_ROOT; };
		2248DB1F2004F82600F2944C /* lib.c */ = {isa = PBXFileReference; fileEncoding = 4; lastKnownFileType = sourcecode.c.c; name = lib.c; path = "awk-23.30.1/src/lib.c"; sourceTree = SOURCE_ROOT; };
		2248DB202004F82700F2944C /* b.c */ = {isa = PBXFileReference; fileEncoding = 4; lastKnownFileType = sourcecode.c.c; name = b.c; path = "awk-23.30.1/src/b.c"; sourceTree = SOURCE_ROOT; };
		2248DB212004F82700F2944C /* tran.c */ = {isa = PBXFileReference; fileEncoding = 4; lastKnownFileType = sourcecode.c.c; name = tran.c; path = "awk-23.30.1/src/tran.c"; sourceTree = SOURCE_ROOT; };
		2248DB232004F82700F2944C /* proctab.c */ = {isa = PBXFileReference; fileEncoding = 4; lastKnownFileType = sourcecode.c.c; name = proctab.c; path = "awk-23.30.1/src/proctab.c"; sourceTree = SOURCE_ROOT; };
		2248DB242004F82700F2944C /* main.c */ = {isa = PBXFileReference; fileEncoding = 4; lastKnownFileType = sourcecode.c.c; name = main.c; path = "awk-23.30.1/src/main.c"; sourceTree = SOURCE_ROOT; };
		224ABBB7203712AE006DE53D /* readpassphrase.c */ = {isa = PBXFileReference; fileEncoding = 4; lastKnownFileType = sourcecode.c.c; name = readpassphrase.c; path = "ssh_keygen/openbsd-compat/readpassphrase.c"; sourceTree = "<group>"; };
		2253BA1D201942B10019CB39 /* libresolv.9.tbd */ = {isa = PBXFileReference; lastKnownFileType = "sourcecode.text-based-dylib-definition"; name = libresolv.9.tbd; path = usr/lib/libresolv.9.tbd; sourceTree = SDKROOT; };
		22577D451FDB47A90050F312 /* err.c */ = {isa = PBXFileReference; fileEncoding = 4; lastKnownFileType = sourcecode.c.c; path = err.c; sourceTree = "<group>"; };
		22577D461FDB47A90050F312 /* lafe_err.h */ = {isa = PBXFileReference; fileEncoding = 4; lastKnownFileType = sourcecode.c.h; path = lafe_err.h; sourceTree = "<group>"; };
		22577D471FDB47A90050F312 /* lafe_platform.h */ = {isa = PBXFileReference; fileEncoding = 4; lastKnownFileType = sourcecode.c.h; path = lafe_platform.h; sourceTree = "<group>"; };
		22577D481FDB47A90050F312 /* line_reader.c */ = {isa = PBXFileReference; fileEncoding = 4; lastKnownFileType = sourcecode.c.c; path = line_reader.c; sourceTree = "<group>"; };
		22577D491FDB47A90050F312 /* line_reader.h */ = {isa = PBXFileReference; fileEncoding = 4; lastKnownFileType = sourcecode.c.h; path = line_reader.h; sourceTree = "<group>"; };
		22577D4A1FDB47A90050F312 /* matching.c */ = {isa = PBXFileReference; fileEncoding = 4; lastKnownFileType = sourcecode.c.c; path = matching.c; sourceTree = "<group>"; };
		22577D4B1FDB47A90050F312 /* matching.h */ = {isa = PBXFileReference; fileEncoding = 4; lastKnownFileType = sourcecode.c.h; path = matching.h; sourceTree = "<group>"; };
		22577D4C1FDB47A90050F312 /* pathmatch.c */ = {isa = PBXFileReference; fileEncoding = 4; lastKnownFileType = sourcecode.c.c; path = pathmatch.c; sourceTree = "<group>"; };
		22577D4D1FDB47A90050F312 /* pathmatch.h */ = {isa = PBXFileReference; fileEncoding = 4; lastKnownFileType = sourcecode.c.h; path = pathmatch.h; sourceTree = "<group>"; };
		22577D4F1FDB47A90050F312 /* archive.h */ = {isa = PBXFileReference; fileEncoding = 4; lastKnownFileType = sourcecode.c.h; path = archive.h; sourceTree = "<group>"; };
		22577D501FDB47A90050F312 /* archive_check_magic.c */ = {isa = PBXFileReference; fileEncoding = 4; lastKnownFileType = sourcecode.c.c; path = archive_check_magic.c; sourceTree = "<group>"; };
		22577D511FDB47A90050F312 /* archive_crc32.h */ = {isa = PBXFileReference; fileEncoding = 4; lastKnownFileType = sourcecode.c.h; path = archive_crc32.h; sourceTree = "<group>"; };
		22577D521FDB47A90050F312 /* archive_endian.h */ = {isa = PBXFileReference; fileEncoding = 4; lastKnownFileType = sourcecode.c.h; path = archive_endian.h; sourceTree = "<group>"; };
		22577D541FDB47A90050F312 /* archive_entry.c */ = {isa = PBXFileReference; fileEncoding = 4; lastKnownFileType = sourcecode.c.c; path = archive_entry.c; sourceTree = "<group>"; };
		22577D551FDB47A90050F312 /* archive_entry.h */ = {isa = PBXFileReference; fileEncoding = 4; lastKnownFileType = sourcecode.c.h; path = archive_entry.h; sourceTree = "<group>"; };
		22577D561FDB47A90050F312 /* archive_entry_copy_bhfi.c */ = {isa = PBXFileReference; fileEncoding = 4; lastKnownFileType = sourcecode.c.c; path = archive_entry_copy_bhfi.c; sourceTree = "<group>"; };
		22577D571FDB47A90050F312 /* archive_entry_copy_stat.c */ = {isa = PBXFileReference; fileEncoding = 4; lastKnownFileType = sourcecode.c.c; path = archive_entry_copy_stat.c; sourceTree = "<group>"; };
		22577D581FDB47A90050F312 /* archive_entry_link_resolver.c */ = {isa = PBXFileReference; fileEncoding = 4; lastKnownFileType = sourcecode.c.c; path = archive_entry_link_resolver.c; sourceTree = "<group>"; };
		22577D591FDB47A90050F312 /* archive_entry_private.h */ = {isa = PBXFileReference; fileEncoding = 4; lastKnownFileType = sourcecode.c.h; path = archive_entry_private.h; sourceTree = "<group>"; };
		22577D5A1FDB47A90050F312 /* archive_entry_stat.c */ = {isa = PBXFileReference; fileEncoding = 4; lastKnownFileType = sourcecode.c.c; path = archive_entry_stat.c; sourceTree = "<group>"; };
		22577D5B1FDB47A90050F312 /* archive_entry_strmode.c */ = {isa = PBXFileReference; fileEncoding = 4; lastKnownFileType = sourcecode.c.c; path = archive_entry_strmode.c; sourceTree = "<group>"; };
		22577D5C1FDB47A90050F312 /* archive_entry_xattr.c */ = {isa = PBXFileReference; fileEncoding = 4; lastKnownFileType = sourcecode.c.c; path = archive_entry_xattr.c; sourceTree = "<group>"; };
		22577D5D1FDB47A90050F312 /* archive_hash.h */ = {isa = PBXFileReference; fileEncoding = 4; lastKnownFileType = sourcecode.c.h; path = archive_hash.h; sourceTree = "<group>"; };
		22577D5E1FDB47A90050F312 /* archive_platform.h */ = {isa = PBXFileReference; fileEncoding = 4; lastKnownFileType = sourcecode.c.h; path = archive_platform.h; sourceTree = "<group>"; };
		22577D5F1FDB47A90050F312 /* archive_private.h */ = {isa = PBXFileReference; fileEncoding = 4; lastKnownFileType = sourcecode.c.h; path = archive_private.h; sourceTree = "<group>"; };
		22577D611FDB47A90050F312 /* archive_read.c */ = {isa = PBXFileReference; fileEncoding = 4; lastKnownFileType = sourcecode.c.c; path = archive_read.c; sourceTree = "<group>"; };
		22577D621FDB47A90050F312 /* archive_read_data_into_fd.c */ = {isa = PBXFileReference; fileEncoding = 4; lastKnownFileType = sourcecode.c.c; path = archive_read_data_into_fd.c; sourceTree = "<group>"; };
		22577D641FDB47A90050F312 /* archive_read_disk.c */ = {isa = PBXFileReference; fileEncoding = 4; lastKnownFileType = sourcecode.c.c; path = archive_read_disk.c; sourceTree = "<group>"; };
		22577D651FDB47A90050F312 /* archive_read_disk_entry_from_file.c */ = {isa = PBXFileReference; fileEncoding = 4; lastKnownFileType = sourcecode.c.c; path = archive_read_disk_entry_from_file.c; sourceTree = "<group>"; };
		22577D661FDB47A90050F312 /* archive_read_disk_private.h */ = {isa = PBXFileReference; fileEncoding = 4; lastKnownFileType = sourcecode.c.h; path = archive_read_disk_private.h; sourceTree = "<group>"; };
		22577D671FDB47A90050F312 /* archive_read_disk_set_standard_lookup.c */ = {isa = PBXFileReference; fileEncoding = 4; lastKnownFileType = sourcecode.c.c; path = archive_read_disk_set_standard_lookup.c; sourceTree = "<group>"; };
		22577D681FDB47A90050F312 /* archive_read_extract.c */ = {isa = PBXFileReference; fileEncoding = 4; lastKnownFileType = sourcecode.c.c; path = archive_read_extract.c; sourceTree = "<group>"; };
		22577D691FDB47A90050F312 /* archive_read_open_fd.c */ = {isa = PBXFileReference; fileEncoding = 4; lastKnownFileType = sourcecode.c.c; path = archive_read_open_fd.c; sourceTree = "<group>"; };
		22577D6A1FDB47A90050F312 /* archive_read_open_file.c */ = {isa = PBXFileReference; fileEncoding = 4; lastKnownFileType = sourcecode.c.c; path = archive_read_open_file.c; sourceTree = "<group>"; };
		22577D6B1FDB47A90050F312 /* archive_read_open_filename.c */ = {isa = PBXFileReference; fileEncoding = 4; lastKnownFileType = sourcecode.c.c; path = archive_read_open_filename.c; sourceTree = "<group>"; };
		22577D6C1FDB47A90050F312 /* archive_read_open_memory.c */ = {isa = PBXFileReference; fileEncoding = 4; lastKnownFileType = sourcecode.c.c; path = archive_read_open_memory.c; sourceTree = "<group>"; };
		22577D6D1FDB47A90050F312 /* archive_read_private.h */ = {isa = PBXFileReference; fileEncoding = 4; lastKnownFileType = sourcecode.c.h; path = archive_read_private.h; sourceTree = "<group>"; };
		22577D6E1FDB47A90050F312 /* archive_read_support_compression_all.c */ = {isa = PBXFileReference; fileEncoding = 4; lastKnownFileType = sourcecode.c.c; path = archive_read_support_compression_all.c; sourceTree = "<group>"; };
		22577D6F1FDB47A90050F312 /* archive_read_support_compression_bzip2.c */ = {isa = PBXFileReference; fileEncoding = 4; lastKnownFileType = sourcecode.c.c; path = archive_read_support_compression_bzip2.c; sourceTree = "<group>"; };
		22577D701FDB47A90050F312 /* archive_read_support_compression_compress.c */ = {isa = PBXFileReference; fileEncoding = 4; lastKnownFileType = sourcecode.c.c; path = archive_read_support_compression_compress.c; sourceTree = "<group>"; };
		22577D711FDB47A90050F312 /* archive_read_support_compression_gzip.c */ = {isa = PBXFileReference; fileEncoding = 4; lastKnownFileType = sourcecode.c.c; path = archive_read_support_compression_gzip.c; sourceTree = "<group>"; };
		22577D721FDB47A90050F312 /* archive_read_support_compression_none.c */ = {isa = PBXFileReference; fileEncoding = 4; lastKnownFileType = sourcecode.c.c; path = archive_read_support_compression_none.c; sourceTree = "<group>"; };
		22577D731FDB47A90050F312 /* archive_read_support_compression_program.c */ = {isa = PBXFileReference; fileEncoding = 4; lastKnownFileType = sourcecode.c.c; path = archive_read_support_compression_program.c; sourceTree = "<group>"; };
		22577D741FDB47A90050F312 /* archive_read_support_compression_rpm.c */ = {isa = PBXFileReference; fileEncoding = 4; lastKnownFileType = sourcecode.c.c; path = archive_read_support_compression_rpm.c; sourceTree = "<group>"; };
		22577D751FDB47A90050F312 /* archive_read_support_compression_uu.c */ = {isa = PBXFileReference; fileEncoding = 4; lastKnownFileType = sourcecode.c.c; path = archive_read_support_compression_uu.c; sourceTree = "<group>"; };
		22577D761FDB47A90050F312 /* archive_read_support_compression_xz.c */ = {isa = PBXFileReference; fileEncoding = 4; lastKnownFileType = sourcecode.c.c; path = archive_read_support_compression_xz.c; sourceTree = "<group>"; };
		22577D771FDB47A90050F312 /* archive_read_support_format_all.c */ = {isa = PBXFileReference; fileEncoding = 4; lastKnownFileType = sourcecode.c.c; path = archive_read_support_format_all.c; sourceTree = "<group>"; };
		22577D781FDB47A90050F312 /* archive_read_support_format_ar.c */ = {isa = PBXFileReference; fileEncoding = 4; lastKnownFileType = sourcecode.c.c; path = archive_read_support_format_ar.c; sourceTree = "<group>"; };
		22577D791FDB47A90050F312 /* archive_read_support_format_cpio.c */ = {isa = PBXFileReference; fileEncoding = 4; lastKnownFileType = sourcecode.c.c; path = archive_read_support_format_cpio.c; sourceTree = "<group>"; };
		22577D7A1FDB47A90050F312 /* archive_read_support_format_empty.c */ = {isa = PBXFileReference; fileEncoding = 4; lastKnownFileType = sourcecode.c.c; path = archive_read_support_format_empty.c; sourceTree = "<group>"; };
		22577D7B1FDB47A90050F312 /* archive_read_support_format_iso9660.c */ = {isa = PBXFileReference; fileEncoding = 4; lastKnownFileType = sourcecode.c.c; path = archive_read_support_format_iso9660.c; sourceTree = "<group>"; };
		22577D7C1FDB47A90050F312 /* archive_read_support_format_mtree.c */ = {isa = PBXFileReference; fileEncoding = 4; lastKnownFileType = sourcecode.c.c; path = archive_read_support_format_mtree.c; sourceTree = "<group>"; };
		22577D7D1FDB47A90050F312 /* archive_read_support_format_raw.c */ = {isa = PBXFileReference; fileEncoding = 4; lastKnownFileType = sourcecode.c.c; path = archive_read_support_format_raw.c; sourceTree = "<group>"; };
		22577D7E1FDB47A90050F312 /* archive_read_support_format_tar.c */ = {isa = PBXFileReference; fileEncoding = 4; lastKnownFileType = sourcecode.c.c; path = archive_read_support_format_tar.c; sourceTree = "<group>"; };
		22577D7F1FDB47A90050F312 /* archive_read_support_format_xar.c */ = {isa = PBXFileReference; fileEncoding = 4; lastKnownFileType = sourcecode.c.c; path = archive_read_support_format_xar.c; sourceTree = "<group>"; };
		22577D801FDB47A90050F312 /* archive_read_support_format_zip.c */ = {isa = PBXFileReference; fileEncoding = 4; lastKnownFileType = sourcecode.c.c; path = archive_read_support_format_zip.c; sourceTree = "<group>"; };
		22577D811FDB47A90050F312 /* archive_string.c */ = {isa = PBXFileReference; fileEncoding = 4; lastKnownFileType = sourcecode.c.c; path = archive_string.c; sourceTree = "<group>"; };
		22577D821FDB47A90050F312 /* archive_string.h */ = {isa = PBXFileReference; fileEncoding = 4; lastKnownFileType = sourcecode.c.h; path = archive_string.h; sourceTree = "<group>"; };
		22577D831FDB47A90050F312 /* archive_string_sprintf.c */ = {isa = PBXFileReference; fileEncoding = 4; lastKnownFileType = sourcecode.c.c; path = archive_string_sprintf.c; sourceTree = "<group>"; };
		22577D851FDB47A90050F312 /* archive_util.c */ = {isa = PBXFileReference; fileEncoding = 4; lastKnownFileType = sourcecode.c.c; path = archive_util.c; sourceTree = "<group>"; };
		22577D861FDB47A90050F312 /* archive_virtual.c */ = {isa = PBXFileReference; fileEncoding = 4; lastKnownFileType = sourcecode.c.c; path = archive_virtual.c; sourceTree = "<group>"; };
		22577D871FDB47A90050F312 /* archive_windows.c */ = {isa = PBXFileReference; fileEncoding = 4; lastKnownFileType = sourcecode.c.c; path = archive_windows.c; sourceTree = "<group>"; };
		22577D881FDB47A90050F312 /* archive_windows.h */ = {isa = PBXFileReference; fileEncoding = 4; lastKnownFileType = sourcecode.c.h; path = archive_windows.h; sourceTree = "<group>"; };
		22577D8A1FDB47A90050F312 /* archive_write.c */ = {isa = PBXFileReference; fileEncoding = 4; lastKnownFileType = sourcecode.c.c; path = archive_write.c; sourceTree = "<group>"; };
		22577D8C1FDB47A90050F312 /* archive_write_disk.c */ = {isa = PBXFileReference; fileEncoding = 4; lastKnownFileType = sourcecode.c.c; path = archive_write_disk.c; sourceTree = "<group>"; };
		22577D8D1FDB47A90050F312 /* archive_write_disk_private.h */ = {isa = PBXFileReference; fileEncoding = 4; lastKnownFileType = sourcecode.c.h; path = archive_write_disk_private.h; sourceTree = "<group>"; };
		22577D8E1FDB47A90050F312 /* archive_write_disk_set_standard_lookup.c */ = {isa = PBXFileReference; fileEncoding = 4; lastKnownFileType = sourcecode.c.c; path = archive_write_disk_set_standard_lookup.c; sourceTree = "<group>"; };
		22577D8F1FDB47A90050F312 /* archive_write_open_fd.c */ = {isa = PBXFileReference; fileEncoding = 4; lastKnownFileType = sourcecode.c.c; path = archive_write_open_fd.c; sourceTree = "<group>"; };
		22577D901FDB47A90050F312 /* archive_write_open_file.c */ = {isa = PBXFileReference; fileEncoding = 4; lastKnownFileType = sourcecode.c.c; path = archive_write_open_file.c; sourceTree = "<group>"; };
		22577D911FDB47A90050F312 /* archive_write_open_filename.c */ = {isa = PBXFileReference; fileEncoding = 4; lastKnownFileType = sourcecode.c.c; path = archive_write_open_filename.c; sourceTree = "<group>"; };
		22577D921FDB47A90050F312 /* archive_write_open_memory.c */ = {isa = PBXFileReference; fileEncoding = 4; lastKnownFileType = sourcecode.c.c; path = archive_write_open_memory.c; sourceTree = "<group>"; };
		22577D931FDB47A90050F312 /* archive_write_private.h */ = {isa = PBXFileReference; fileEncoding = 4; lastKnownFileType = sourcecode.c.h; path = archive_write_private.h; sourceTree = "<group>"; };
		22577D941FDB47A90050F312 /* archive_write_set_compression_bzip2.c */ = {isa = PBXFileReference; fileEncoding = 4; lastKnownFileType = sourcecode.c.c; path = archive_write_set_compression_bzip2.c; sourceTree = "<group>"; };
		22577D951FDB47A90050F312 /* archive_write_set_compression_compress.c */ = {isa = PBXFileReference; fileEncoding = 4; lastKnownFileType = sourcecode.c.c; path = archive_write_set_compression_compress.c; sourceTree = "<group>"; };
		22577D961FDB47A90050F312 /* archive_write_set_compression_gzip.c */ = {isa = PBXFileReference; fileEncoding = 4; lastKnownFileType = sourcecode.c.c; path = archive_write_set_compression_gzip.c; sourceTree = "<group>"; };
		22577D971FDB47A90050F312 /* archive_write_set_compression_none.c */ = {isa = PBXFileReference; fileEncoding = 4; lastKnownFileType = sourcecode.c.c; path = archive_write_set_compression_none.c; sourceTree = "<group>"; };
		22577D981FDB47A90050F312 /* archive_write_set_compression_program.c */ = {isa = PBXFileReference; fileEncoding = 4; lastKnownFileType = sourcecode.c.c; path = archive_write_set_compression_program.c; sourceTree = "<group>"; };
		22577D991FDB47A90050F312 /* archive_write_set_compression_xz.c */ = {isa = PBXFileReference; fileEncoding = 4; lastKnownFileType = sourcecode.c.c; path = archive_write_set_compression_xz.c; sourceTree = "<group>"; };
		22577D9A1FDB47A90050F312 /* archive_write_set_format.c */ = {isa = PBXFileReference; fileEncoding = 4; lastKnownFileType = sourcecode.c.c; path = archive_write_set_format.c; sourceTree = "<group>"; };
		22577D9B1FDB47A90050F312 /* archive_write_set_format_ar.c */ = {isa = PBXFileReference; fileEncoding = 4; lastKnownFileType = sourcecode.c.c; path = archive_write_set_format_ar.c; sourceTree = "<group>"; };
		22577D9C1FDB47A90050F312 /* archive_write_set_format_by_name.c */ = {isa = PBXFileReference; fileEncoding = 4; lastKnownFileType = sourcecode.c.c; path = archive_write_set_format_by_name.c; sourceTree = "<group>"; };
		22577D9D1FDB47A90050F312 /* archive_write_set_format_cpio.c */ = {isa = PBXFileReference; fileEncoding = 4; lastKnownFileType = sourcecode.c.c; path = archive_write_set_format_cpio.c; sourceTree = "<group>"; };
		22577D9E1FDB47A90050F312 /* archive_write_set_format_cpio_newc.c */ = {isa = PBXFileReference; fileEncoding = 4; lastKnownFileType = sourcecode.c.c; path = archive_write_set_format_cpio_newc.c; sourceTree = "<group>"; };
		22577D9F1FDB47A90050F312 /* archive_write_set_format_mtree.c */ = {isa = PBXFileReference; fileEncoding = 4; lastKnownFileType = sourcecode.c.c; path = archive_write_set_format_mtree.c; sourceTree = "<group>"; };
		22577DA01FDB47A90050F312 /* archive_write_set_format_pax.c */ = {isa = PBXFileReference; fileEncoding = 4; lastKnownFileType = sourcecode.c.c; path = archive_write_set_format_pax.c; sourceTree = "<group>"; };
		22577DA11FDB47A90050F312 /* archive_write_set_format_shar.c */ = {isa = PBXFileReference; fileEncoding = 4; lastKnownFileType = sourcecode.c.c; path = archive_write_set_format_shar.c; sourceTree = "<group>"; };
		22577DA21FDB47A90050F312 /* archive_write_set_format_ustar.c */ = {isa = PBXFileReference; fileEncoding = 4; lastKnownFileType = sourcecode.c.c; path = archive_write_set_format_ustar.c; sourceTree = "<group>"; };
		22577DA31FDB47A90050F312 /* archive_write_set_format_zip.c */ = {isa = PBXFileReference; fileEncoding = 4; lastKnownFileType = sourcecode.c.c; path = archive_write_set_format_zip.c; sourceTree = "<group>"; };
		22577DA51FDB47A90050F312 /* config_freebsd.h */ = {isa = PBXFileReference; fileEncoding = 4; lastKnownFileType = sourcecode.c.h; path = config_freebsd.h; sourceTree = "<group>"; };
		22577DA71FDB47A90050F312 /* filter_fork.c */ = {isa = PBXFileReference; fileEncoding = 4; lastKnownFileType = sourcecode.c.c; path = filter_fork.c; sourceTree = "<group>"; };
		22577DA81FDB47A90050F312 /* filter_fork.h */ = {isa = PBXFileReference; fileEncoding = 4; lastKnownFileType = sourcecode.c.h; path = filter_fork.h; sourceTree = "<group>"; };
		22577DA91FDB47A90050F312 /* filter_fork_windows.c */ = {isa = PBXFileReference; fileEncoding = 4; lastKnownFileType = sourcecode.c.c; path = filter_fork_windows.c; sourceTree = "<group>"; };
		22577F4B1FDB47B70050F312 /* bsdtar.c */ = {isa = PBXFileReference; fileEncoding = 4; lastKnownFileType = sourcecode.c.c; path = bsdtar.c; sourceTree = "<group>"; };
		22577F4C1FDB47B70050F312 /* bsdtar.h */ = {isa = PBXFileReference; fileEncoding = 4; lastKnownFileType = sourcecode.c.h; path = bsdtar.h; sourceTree = "<group>"; };
		22577F4D1FDB47B70050F312 /* bsdtar_platform.h */ = {isa = PBXFileReference; fileEncoding = 4; lastKnownFileType = sourcecode.c.h; path = bsdtar_platform.h; sourceTree = "<group>"; };
		22577F4E1FDB47B70050F312 /* bsdtar_windows.c */ = {isa = PBXFileReference; fileEncoding = 4; lastKnownFileType = sourcecode.c.c; path = bsdtar_windows.c; sourceTree = "<group>"; };
		22577F4F1FDB47B70050F312 /* bsdtar_windows.h */ = {isa = PBXFileReference; fileEncoding = 4; lastKnownFileType = sourcecode.c.h; path = bsdtar_windows.h; sourceTree = "<group>"; };
		22577F511FDB47B70050F312 /* cmdline.c */ = {isa = PBXFileReference; fileEncoding = 4; lastKnownFileType = sourcecode.c.c; path = cmdline.c; sourceTree = "<group>"; };
		22577F521FDB47B70050F312 /* config_freebsd.h */ = {isa = PBXFileReference; fileEncoding = 4; lastKnownFileType = sourcecode.c.h; path = config_freebsd.h; sourceTree = "<group>"; };
		22577F531FDB47B70050F312 /* getdate.c */ = {isa = PBXFileReference; fileEncoding = 4; lastKnownFileType = sourcecode.c.c; path = getdate.c; sourceTree = "<group>"; };
		22577F541FDB47B70050F312 /* read.c */ = {isa = PBXFileReference; fileEncoding = 4; lastKnownFileType = sourcecode.c.c; path = read.c; sourceTree = "<group>"; };
		22577F551FDB47B70050F312 /* subst.c */ = {isa = PBXFileReference; fileEncoding = 4; lastKnownFileType = sourcecode.c.c; path = subst.c; sourceTree = "<group>"; };
		22577F6E1FDB47B70050F312 /* tree.c */ = {isa = PBXFileReference; fileEncoding = 4; lastKnownFileType = sourcecode.c.c; path = tree.c; sourceTree = "<group>"; };
		22577F6F1FDB47B70050F312 /* tree.h */ = {isa = PBXFileReference; fileEncoding = 4; lastKnownFileType = sourcecode.c.h; path = tree.h; sourceTree = "<group>"; };
		22577F701FDB47B70050F312 /* util.c */ = {isa = PBXFileReference; fileEncoding = 4; lastKnownFileType = sourcecode.c.c; path = util.c; sourceTree = "<group>"; };
		22577F711FDB47B70050F312 /* write.c */ = {isa = PBXFileReference; fileEncoding = 4; lastKnownFileType = sourcecode.c.c; path = write.c; sourceTree = "<group>"; };
		22577F991FDB47CC0050F312 /* config.h */ = {isa = PBXFileReference; fileEncoding = 4; lastKnownFileType = sourcecode.c.h; name = config.h; path = libarchive/config.h; sourceTree = "<group>"; };
		22577F9F1FDB4D370050F312 /* amigaos.c */ = {isa = PBXFileReference; fileEncoding = 4; lastKnownFileType = sourcecode.c.c; path = amigaos.c; sourceTree = "<group>"; };
		22577FA21FDB4D370050F312 /* asyn-ares.c */ = {isa = PBXFileReference; fileEncoding = 4; lastKnownFileType = sourcecode.c.c; path = "asyn-ares.c"; sourceTree = "<group>"; };
		22577FA31FDB4D370050F312 /* asyn-thread.c */ = {isa = PBXFileReference; fileEncoding = 4; lastKnownFileType = sourcecode.c.c; path = "asyn-thread.c"; sourceTree = "<group>"; };
		22577FA51FDB4D370050F312 /* base64.c */ = {isa = PBXFileReference; fileEncoding = 4; lastKnownFileType = sourcecode.c.c; path = base64.c; sourceTree = "<group>"; };
		22577FB21FDB4D370050F312 /* conncache.c */ = {isa = PBXFileReference; fileEncoding = 4; lastKnownFileType = sourcecode.c.c; path = conncache.c; sourceTree = "<group>"; };
		22577FB41FDB4D370050F312 /* connect.c */ = {isa = PBXFileReference; fileEncoding = 4; lastKnownFileType = sourcecode.c.c; path = connect.c; sourceTree = "<group>"; };
		22577FB61FDB4D370050F312 /* content_encoding.c */ = {isa = PBXFileReference; fileEncoding = 4; lastKnownFileType = sourcecode.c.c; path = content_encoding.c; sourceTree = "<group>"; };
		22577FB81FDB4D370050F312 /* cookie.c */ = {isa = PBXFileReference; fileEncoding = 4; lastKnownFileType = sourcecode.c.c; path = cookie.c; sourceTree = "<group>"; };
		22577FBA1FDB4D370050F312 /* curl_addrinfo.c */ = {isa = PBXFileReference; fileEncoding = 4; lastKnownFileType = sourcecode.c.c; path = curl_addrinfo.c; sourceTree = "<group>"; };
		22577FBF1FDB4D370050F312 /* curl_des.c */ = {isa = PBXFileReference; fileEncoding = 4; lastKnownFileType = sourcecode.c.c; path = curl_des.c; sourceTree = "<group>"; };
		22577FC11FDB4D370050F312 /* curl_endian.c */ = {isa = PBXFileReference; fileEncoding = 4; lastKnownFileType = sourcecode.c.c; path = curl_endian.c; sourceTree = "<group>"; };
		22577FC31FDB4D370050F312 /* curl_fnmatch.c */ = {isa = PBXFileReference; fileEncoding = 4; lastKnownFileType = sourcecode.c.c; path = curl_fnmatch.c; sourceTree = "<group>"; };
		22577FC51FDB4D370050F312 /* curl_gethostname.c */ = {isa = PBXFileReference; fileEncoding = 4; lastKnownFileType = sourcecode.c.c; path = curl_gethostname.c; sourceTree = "<group>"; };
		22577FC71FDB4D370050F312 /* curl_gssapi.c */ = {isa = PBXFileReference; fileEncoding = 4; lastKnownFileType = sourcecode.c.c; path = curl_gssapi.c; sourceTree = "<group>"; };
		22577FCE1FDB4D370050F312 /* curl_memrchr.c */ = {isa = PBXFileReference; fileEncoding = 4; lastKnownFileType = sourcecode.c.c; path = curl_memrchr.c; sourceTree = "<group>"; };
		22577FD01FDB4D370050F312 /* curl_multibyte.c */ = {isa = PBXFileReference; fileEncoding = 4; lastKnownFileType = sourcecode.c.c; path = curl_multibyte.c; sourceTree = "<group>"; };
		22577FD21FDB4D370050F312 /* curl_ntlm_core.c */ = {isa = PBXFileReference; fileEncoding = 4; lastKnownFileType = sourcecode.c.c; path = curl_ntlm_core.c; sourceTree = "<group>"; };
		22577FD41FDB4D370050F312 /* curl_ntlm_wb.c */ = {isa = PBXFileReference; fileEncoding = 4; lastKnownFileType = sourcecode.c.c; path = curl_ntlm_wb.c; sourceTree = "<group>"; };
		22577FD71FDB4D370050F312 /* curl_rtmp.c */ = {isa = PBXFileReference; fileEncoding = 4; lastKnownFileType = sourcecode.c.c; path = curl_rtmp.c; sourceTree = "<group>"; };
		22577FD91FDB4D370050F312 /* curl_sasl.c */ = {isa = PBXFileReference; fileEncoding = 4; lastKnownFileType = sourcecode.c.c; path = curl_sasl.c; sourceTree = "<group>"; };
		22577FDE1FDB4D370050F312 /* curl_sspi.c */ = {isa = PBXFileReference; fileEncoding = 4; lastKnownFileType = sourcecode.c.c; path = curl_sspi.c; sourceTree = "<group>"; };
		22577FE01FDB4D370050F312 /* curl_threads.c */ = {isa = PBXFileReference; fileEncoding = 4; lastKnownFileType = sourcecode.c.c; path = curl_threads.c; sourceTree = "<group>"; };
		22577FE31FDB4D370050F312 /* dict.c */ = {isa = PBXFileReference; fileEncoding = 4; lastKnownFileType = sourcecode.c.c; path = dict.c; sourceTree = "<group>"; };
		22577FE51FDB4D370050F312 /* dotdot.c */ = {isa = PBXFileReference; fileEncoding = 4; lastKnownFileType = sourcecode.c.c; path = dotdot.c; sourceTree = "<group>"; };
		22577FE71FDB4D370050F312 /* easy.c */ = {isa = PBXFileReference; fileEncoding = 4; lastKnownFileType = sourcecode.c.c; path = easy.c; sourceTree = "<group>"; };
		22577FE91FDB4D370050F312 /* escape.c */ = {isa = PBXFileReference; fileEncoding = 4; lastKnownFileType = sourcecode.c.c; path = escape.c; sourceTree = "<group>"; };
		22577FEB1FDB4D370050F312 /* file.c */ = {isa = PBXFileReference; fileEncoding = 4; lastKnownFileType = sourcecode.c.c; path = file.c; sourceTree = "<group>"; };
		22577FED1FDB4D370050F312 /* fileinfo.c */ = {isa = PBXFileReference; fileEncoding = 4; lastKnownFileType = sourcecode.c.c; path = fileinfo.c; sourceTree = "<group>"; };
		22577FF01FDB4D370050F312 /* formdata.c */ = {isa = PBXFileReference; fileEncoding = 4; lastKnownFileType = sourcecode.c.c; path = formdata.c; sourceTree = "<group>"; };
		22577FF21FDB4D370050F312 /* ftp.c */ = {isa = PBXFileReference; fileEncoding = 4; lastKnownFileType = sourcecode.c.c; path = ftp.c; sourceTree = "<group>"; };
		22577FF41FDB4D370050F312 /* ftplistparser.c */ = {isa = PBXFileReference; fileEncoding = 4; lastKnownFileType = sourcecode.c.c; path = ftplistparser.c; sourceTree = "<group>"; };
		22577FF61FDB4D370050F312 /* getenv.c */ = {isa = PBXFileReference; fileEncoding = 4; lastKnownFileType = sourcecode.c.c; path = getenv.c; sourceTree = "<group>"; };
		22577FF71FDB4D370050F312 /* getinfo.c */ = {isa = PBXFileReference; fileEncoding = 4; lastKnownFileType = sourcecode.c.c; path = getinfo.c; sourceTree = "<group>"; };
		22577FF91FDB4D370050F312 /* gopher.c */ = {isa = PBXFileReference; fileEncoding = 4; lastKnownFileType = sourcecode.c.c; path = gopher.c; sourceTree = "<group>"; };
		22577FFB1FDB4D370050F312 /* hash.c */ = {isa = PBXFileReference; fileEncoding = 4; lastKnownFileType = sourcecode.c.c; path = hash.c; sourceTree = "<group>"; };
		22577FFD1FDB4D370050F312 /* hmac.c */ = {isa = PBXFileReference; fileEncoding = 4; lastKnownFileType = sourcecode.c.c; path = hmac.c; sourceTree = "<group>"; };
		22577FFE1FDB4D370050F312 /* hostasyn.c */ = {isa = PBXFileReference; fileEncoding = 4; lastKnownFileType = sourcecode.c.c; path = hostasyn.c; sourceTree = "<group>"; };
		22577FFF1FDB4D370050F312 /* hostcheck.c */ = {isa = PBXFileReference; fileEncoding = 4; lastKnownFileType = sourcecode.c.c; path = hostcheck.c; sourceTree = "<group>"; };
		225780011FDB4D370050F312 /* hostip.c */ = {isa = PBXFileReference; fileEncoding = 4; lastKnownFileType = sourcecode.c.c; path = hostip.c; sourceTree = "<group>"; };
		225780031FDB4D370050F312 /* hostip4.c */ = {isa = PBXFileReference; fileEncoding = 4; lastKnownFileType = sourcecode.c.c; path = hostip4.c; sourceTree = "<group>"; };
		225780041FDB4D370050F312 /* hostip6.c */ = {isa = PBXFileReference; fileEncoding = 4; lastKnownFileType = sourcecode.c.c; path = hostip6.c; sourceTree = "<group>"; };
		225780051FDB4D370050F312 /* hostsyn.c */ = {isa = PBXFileReference; fileEncoding = 4; lastKnownFileType = sourcecode.c.c; path = hostsyn.c; sourceTree = "<group>"; };
		225780061FDB4D370050F312 /* http.c */ = {isa = PBXFileReference; fileEncoding = 4; lastKnownFileType = sourcecode.c.c; path = http.c; sourceTree = "<group>"; };
		225780081FDB4D370050F312 /* http2.c */ = {isa = PBXFileReference; fileEncoding = 4; lastKnownFileType = sourcecode.c.c; path = http2.c; sourceTree = "<group>"; };
		2257800A1FDB4D370050F312 /* http_chunks.c */ = {isa = PBXFileReference; fileEncoding = 4; lastKnownFileType = sourcecode.c.c; path = http_chunks.c; sourceTree = "<group>"; };
		2257800C1FDB4D370050F312 /* http_digest.c */ = {isa = PBXFileReference; fileEncoding = 4; lastKnownFileType = sourcecode.c.c; path = http_digest.c; sourceTree = "<group>"; };
		2257800E1FDB4D370050F312 /* http_negotiate.c */ = {isa = PBXFileReference; fileEncoding = 4; lastKnownFileType = sourcecode.c.c; path = http_negotiate.c; sourceTree = "<group>"; };
		225780101FDB4D370050F312 /* http_ntlm.c */ = {isa = PBXFileReference; fileEncoding = 4; lastKnownFileType = sourcecode.c.c; path = http_ntlm.c; sourceTree = "<group>"; };
		225780121FDB4D370050F312 /* http_proxy.c */ = {isa = PBXFileReference; fileEncoding = 4; lastKnownFileType = sourcecode.c.c; path = http_proxy.c; sourceTree = "<group>"; };
		225780141FDB4D370050F312 /* idn_win32.c */ = {isa = PBXFileReference; fileEncoding = 4; lastKnownFileType = sourcecode.c.c; path = idn_win32.c; sourceTree = "<group>"; };
		225780151FDB4D370050F312 /* if2ip.c */ = {isa = PBXFileReference; fileEncoding = 4; lastKnownFileType = sourcecode.c.c; path = if2ip.c; sourceTree = "<group>"; };
		225780171FDB4D370050F312 /* imap.c */ = {isa = PBXFileReference; fileEncoding = 4; lastKnownFileType = sourcecode.c.c; path = imap.c; sourceTree = "<group>"; };
		225780191FDB4D370050F312 /* inet_ntop.c */ = {isa = PBXFileReference; fileEncoding = 4; lastKnownFileType = sourcecode.c.c; path = inet_ntop.c; sourceTree = "<group>"; };
		2257801B1FDB4D370050F312 /* inet_pton.c */ = {isa = PBXFileReference; fileEncoding = 4; lastKnownFileType = sourcecode.c.c; path = inet_pton.c; sourceTree = "<group>"; };
		2257801D1FDB4D370050F312 /* krb5.c */ = {isa = PBXFileReference; fileEncoding = 4; lastKnownFileType = sourcecode.c.c; path = krb5.c; sourceTree = "<group>"; };
		2257801E1FDB4D370050F312 /* ldap.c */ = {isa = PBXFileReference; fileEncoding = 4; lastKnownFileType = sourcecode.c.c; path = ldap.c; sourceTree = "<group>"; };
		225780221FDB4D380050F312 /* llist.c */ = {isa = PBXFileReference; fileEncoding = 4; lastKnownFileType = sourcecode.c.c; path = llist.c; sourceTree = "<group>"; };
		2257802E1FDB4D380050F312 /* md4.c */ = {isa = PBXFileReference; fileEncoding = 4; lastKnownFileType = sourcecode.c.c; path = md4.c; sourceTree = "<group>"; };
		2257802F1FDB4D380050F312 /* md5.c */ = {isa = PBXFileReference; fileEncoding = 4; lastKnownFileType = sourcecode.c.c; path = md5.c; sourceTree = "<group>"; };
		225780301FDB4D380050F312 /* memdebug.c */ = {isa = PBXFileReference; fileEncoding = 4; lastKnownFileType = sourcecode.c.c; path = memdebug.c; sourceTree = "<group>"; };
		225780341FDB4D380050F312 /* mprintf.c */ = {isa = PBXFileReference; fileEncoding = 4; lastKnownFileType = sourcecode.c.c; path = mprintf.c; sourceTree = "<group>"; };
		225780351FDB4D380050F312 /* multi.c */ = {isa = PBXFileReference; fileEncoding = 4; lastKnownFileType = sourcecode.c.c; path = multi.c; sourceTree = "<group>"; };
		225780381FDB4D380050F312 /* netrc.c */ = {isa = PBXFileReference; fileEncoding = 4; lastKnownFileType = sourcecode.c.c; path = netrc.c; sourceTree = "<group>"; };
		2257803A1FDB4D380050F312 /* non-ascii.c */ = {isa = PBXFileReference; fileEncoding = 4; lastKnownFileType = sourcecode.c.c; path = "non-ascii.c"; sourceTree = "<group>"; };
		2257803C1FDB4D380050F312 /* nonblock.c */ = {isa = PBXFileReference; fileEncoding = 4; lastKnownFileType = sourcecode.c.c; path = nonblock.c; sourceTree = "<group>"; };
		2257803E1FDB4D380050F312 /* nwlib.c */ = {isa = PBXFileReference; fileEncoding = 4; lastKnownFileType = sourcecode.c.c; path = nwlib.c; sourceTree = "<group>"; };
		2257803F1FDB4D380050F312 /* nwos.c */ = {isa = PBXFileReference; fileEncoding = 4; lastKnownFileType = sourcecode.c.c; path = nwos.c; sourceTree = "<group>"; };
		225780431FDB4D380050F312 /* openldap.c */ = {isa = PBXFileReference; fileEncoding = 4; lastKnownFileType = sourcecode.c.c; path = openldap.c; sourceTree = "<group>"; };
		225780441FDB4D380050F312 /* parsedate.c */ = {isa = PBXFileReference; fileEncoding = 4; lastKnownFileType = sourcecode.c.c; path = parsedate.c; sourceTree = "<group>"; };
		225780461FDB4D380050F312 /* pingpong.c */ = {isa = PBXFileReference; fileEncoding = 4; lastKnownFileType = sourcecode.c.c; path = pingpong.c; sourceTree = "<group>"; };
		225780481FDB4D380050F312 /* pipeline.c */ = {isa = PBXFileReference; fileEncoding = 4; lastKnownFileType = sourcecode.c.c; path = pipeline.c; sourceTree = "<group>"; };
		2257804A1FDB4D380050F312 /* pop3.c */ = {isa = PBXFileReference; fileEncoding = 4; lastKnownFileType = sourcecode.c.c; path = pop3.c; sourceTree = "<group>"; };
		2257804C1FDB4D380050F312 /* progress.c */ = {isa = PBXFileReference; fileEncoding = 4; lastKnownFileType = sourcecode.c.c; path = progress.c; sourceTree = "<group>"; };
		2257804E1FDB4D380050F312 /* rand.c */ = {isa = PBXFileReference; fileEncoding = 4; lastKnownFileType = sourcecode.c.c; path = rand.c; sourceTree = "<group>"; };
		225780501FDB4D380050F312 /* rtsp.c */ = {isa = PBXFileReference; fileEncoding = 4; lastKnownFileType = sourcecode.c.c; path = rtsp.c; sourceTree = "<group>"; };
		225780521FDB4D380050F312 /* security.c */ = {isa = PBXFileReference; fileEncoding = 4; lastKnownFileType = sourcecode.c.c; path = security.c; sourceTree = "<group>"; };
		225780531FDB4D380050F312 /* select.c */ = {isa = PBXFileReference; fileEncoding = 4; lastKnownFileType = sourcecode.c.c; path = select.c; sourceTree = "<group>"; };
		225780551FDB4D380050F312 /* sendf.c */ = {isa = PBXFileReference; fileEncoding = 4; lastKnownFileType = sourcecode.c.c; path = sendf.c; sourceTree = "<group>"; };
		225780591FDB4D380050F312 /* share.c */ = {isa = PBXFileReference; fileEncoding = 4; lastKnownFileType = sourcecode.c.c; path = share.c; sourceTree = "<group>"; };
		2257805C1FDB4D380050F312 /* slist.c */ = {isa = PBXFileReference; fileEncoding = 4; lastKnownFileType = sourcecode.c.c; path = slist.c; sourceTree = "<group>"; };
		2257805E1FDB4D380050F312 /* smb.c */ = {isa = PBXFileReference; fileEncoding = 4; lastKnownFileType = sourcecode.c.c; path = smb.c; sourceTree = "<group>"; };
		225780601FDB4D380050F312 /* smtp.c */ = {isa = PBXFileReference; fileEncoding = 4; lastKnownFileType = sourcecode.c.c; path = smtp.c; sourceTree = "<group>"; };
		225780631FDB4D380050F312 /* socks.c */ = {isa = PBXFileReference; fileEncoding = 4; lastKnownFileType = sourcecode.c.c; path = socks.c; sourceTree = "<group>"; };
		225780651FDB4D380050F312 /* socks_gssapi.c */ = {isa = PBXFileReference; fileEncoding = 4; lastKnownFileType = sourcecode.c.c; path = socks_gssapi.c; sourceTree = "<group>"; };
		225780661FDB4D380050F312 /* socks_sspi.c */ = {isa = PBXFileReference; fileEncoding = 4; lastKnownFileType = sourcecode.c.c; path = socks_sspi.c; sourceTree = "<group>"; };
		225780671FDB4D380050F312 /* speedcheck.c */ = {isa = PBXFileReference; fileEncoding = 4; lastKnownFileType = sourcecode.c.c; path = speedcheck.c; sourceTree = "<group>"; };
		225780691FDB4D380050F312 /* splay.c */ = {isa = PBXFileReference; fileEncoding = 4; lastKnownFileType = sourcecode.c.c; path = splay.c; sourceTree = "<group>"; };
		2257806B1FDB4D380050F312 /* ssh.c */ = {isa = PBXFileReference; fileEncoding = 4; lastKnownFileType = sourcecode.c.c; path = ssh.c; sourceTree = "<group>"; };
		2257806D1FDB4D380050F312 /* strcase.c */ = {isa = PBXFileReference; fileEncoding = 4; lastKnownFileType = sourcecode.c.c; path = strcase.c; sourceTree = "<group>"; };
		2257806F1FDB4D380050F312 /* strdup.c */ = {isa = PBXFileReference; fileEncoding = 4; lastKnownFileType = sourcecode.c.c; path = strdup.c; sourceTree = "<group>"; };
		225780711FDB4D380050F312 /* strerror.c */ = {isa = PBXFileReference; fileEncoding = 4; lastKnownFileType = sourcecode.c.c; path = strerror.c; sourceTree = "<group>"; };
		225780731FDB4D380050F312 /* strtok.c */ = {isa = PBXFileReference; fileEncoding = 4; lastKnownFileType = sourcecode.c.c; path = strtok.c; sourceTree = "<group>"; };
		225780751FDB4D380050F312 /* strtoofft.c */ = {isa = PBXFileReference; fileEncoding = 4; lastKnownFileType = sourcecode.c.c; path = strtoofft.c; sourceTree = "<group>"; };
		225780771FDB4D380050F312 /* system_win32.c */ = {isa = PBXFileReference; fileEncoding = 4; lastKnownFileType = sourcecode.c.c; path = system_win32.c; sourceTree = "<group>"; };
		225780791FDB4D380050F312 /* telnet.c */ = {isa = PBXFileReference; fileEncoding = 4; lastKnownFileType = sourcecode.c.c; path = telnet.c; sourceTree = "<group>"; };
		2257807B1FDB4D380050F312 /* tftp.c */ = {isa = PBXFileReference; fileEncoding = 4; lastKnownFileType = sourcecode.c.c; path = tftp.c; sourceTree = "<group>"; };
		2257807D1FDB4D380050F312 /* timeval.c */ = {isa = PBXFileReference; fileEncoding = 4; lastKnownFileType = sourcecode.c.c; path = timeval.c; sourceTree = "<group>"; };
		2257807F1FDB4D380050F312 /* transfer.c */ = {isa = PBXFileReference; fileEncoding = 4; lastKnownFileType = sourcecode.c.c; path = transfer.c; sourceTree = "<group>"; };
		225780811FDB4D380050F312 /* url.c */ = {isa = PBXFileReference; fileEncoding = 4; lastKnownFileType = sourcecode.c.c; path = url.c; sourceTree = "<group>"; };
		225780851FDB4D380050F312 /* cleartext.c */ = {isa = PBXFileReference; fileEncoding = 4; lastKnownFileType = sourcecode.c.c; path = cleartext.c; sourceTree = "<group>"; };
		225780861FDB4D380050F312 /* cram.c */ = {isa = PBXFileReference; fileEncoding = 4; lastKnownFileType = sourcecode.c.c; path = cram.c; sourceTree = "<group>"; };
		225780871FDB4D380050F312 /* digest.c */ = {isa = PBXFileReference; fileEncoding = 4; lastKnownFileType = sourcecode.c.c; path = digest.c; sourceTree = "<group>"; };
		225780891FDB4D380050F312 /* digest_sspi.c */ = {isa = PBXFileReference; fileEncoding = 4; lastKnownFileType = sourcecode.c.c; path = digest_sspi.c; sourceTree = "<group>"; };
		2257808A1FDB4D380050F312 /* krb5_gssapi.c */ = {isa = PBXFileReference; fileEncoding = 4; lastKnownFileType = sourcecode.c.c; path = krb5_gssapi.c; sourceTree = "<group>"; };
		2257808B1FDB4D380050F312 /* krb5_sspi.c */ = {isa = PBXFileReference; fileEncoding = 4; lastKnownFileType = sourcecode.c.c; path = krb5_sspi.c; sourceTree = "<group>"; };
		2257808C1FDB4D380050F312 /* ntlm.c */ = {isa = PBXFileReference; fileEncoding = 4; lastKnownFileType = sourcecode.c.c; path = ntlm.c; sourceTree = "<group>"; };
		2257808E1FDB4D380050F312 /* ntlm_sspi.c */ = {isa = PBXFileReference; fileEncoding = 4; lastKnownFileType = sourcecode.c.c; path = ntlm_sspi.c; sourceTree = "<group>"; };
		2257808F1FDB4D380050F312 /* oauth2.c */ = {isa = PBXFileReference; fileEncoding = 4; lastKnownFileType = sourcecode.c.c; path = oauth2.c; sourceTree = "<group>"; };
		225780901FDB4D380050F312 /* spnego_gssapi.c */ = {isa = PBXFileReference; fileEncoding = 4; lastKnownFileType = sourcecode.c.c; path = spnego_gssapi.c; sourceTree = "<group>"; };
		225780911FDB4D380050F312 /* spnego_sspi.c */ = {isa = PBXFileReference; fileEncoding = 4; lastKnownFileType = sourcecode.c.c; path = spnego_sspi.c; sourceTree = "<group>"; };
		225780921FDB4D380050F312 /* vauth.c */ = {isa = PBXFileReference; fileEncoding = 4; lastKnownFileType = sourcecode.c.c; path = vauth.c; sourceTree = "<group>"; };
		225780941FDB4D380050F312 /* version.c */ = {isa = PBXFileReference; fileEncoding = 4; lastKnownFileType = sourcecode.c.c; path = version.c; sourceTree = "<group>"; };
		225780961FDB4D380050F312 /* axtls.c */ = {isa = PBXFileReference; fileEncoding = 4; lastKnownFileType = sourcecode.c.c; path = axtls.c; sourceTree = "<group>"; };
		225780981FDB4D380050F312 /* cyassl.c */ = {isa = PBXFileReference; fileEncoding = 4; lastKnownFileType = sourcecode.c.c; path = cyassl.c; sourceTree = "<group>"; };
		2257809A1FDB4D380050F312 /* darwinssl.c */ = {isa = PBXFileReference; fileEncoding = 4; lastKnownFileType = sourcecode.c.c; path = darwinssl.c; sourceTree = "<group>"; };
		2257809C1FDB4D380050F312 /* gskit.c */ = {isa = PBXFileReference; fileEncoding = 4; lastKnownFileType = sourcecode.c.c; path = gskit.c; sourceTree = "<group>"; };
		2257809E1FDB4D380050F312 /* gtls.c */ = {isa = PBXFileReference; fileEncoding = 4; lastKnownFileType = sourcecode.c.c; path = gtls.c; sourceTree = "<group>"; };
		225780A01FDB4D380050F312 /* mbedtls.c */ = {isa = PBXFileReference; fileEncoding = 4; lastKnownFileType = sourcecode.c.c; path = mbedtls.c; sourceTree = "<group>"; };
		225780A21FDB4D380050F312 /* nss.c */ = {isa = PBXFileReference; fileEncoding = 4; lastKnownFileType = sourcecode.c.c; path = nss.c; sourceTree = "<group>"; };
		225780A41FDB4D380050F312 /* openssl.c */ = {isa = PBXFileReference; fileEncoding = 4; lastKnownFileType = sourcecode.c.c; path = openssl.c; sourceTree = "<group>"; };
		225780A61FDB4D380050F312 /* polarssl.c */ = {isa = PBXFileReference; fileEncoding = 4; lastKnownFileType = sourcecode.c.c; path = polarssl.c; sourceTree = "<group>"; };
		225780A81FDB4D380050F312 /* polarssl_threadlock.c */ = {isa = PBXFileReference; fileEncoding = 4; lastKnownFileType = sourcecode.c.c; path = polarssl_threadlock.c; sourceTree = "<group>"; };
		225780AA1FDB4D380050F312 /* schannel.c */ = {isa = PBXFileReference; fileEncoding = 4; lastKnownFileType = sourcecode.c.c; path = schannel.c; sourceTree = "<group>"; };
		225780AC1FDB4D380050F312 /* vtls.c */ = {isa = PBXFileReference; fileEncoding = 4; lastKnownFileType = sourcecode.c.c; path = vtls.c; sourceTree = "<group>"; };
		225780AE1FDB4D380050F312 /* warnless.c */ = {isa = PBXFileReference; fileEncoding = 4; lastKnownFileType = sourcecode.c.c; path = warnless.c; sourceTree = "<group>"; };
		225780B01FDB4D380050F312 /* wildcard.c */ = {isa = PBXFileReference; fileEncoding = 4; lastKnownFileType = sourcecode.c.c; path = wildcard.c; sourceTree = "<group>"; };
		225780B21FDB4D380050F312 /* x509asn1.c */ = {isa = PBXFileReference; fileEncoding = 4; lastKnownFileType = sourcecode.c.c; path = x509asn1.c; sourceTree = "<group>"; };
		225780C71FDB4D380050F312 /* slist_wc.c */ = {isa = PBXFileReference; fileEncoding = 4; lastKnownFileType = sourcecode.c.c; path = slist_wc.c; sourceTree = "<group>"; };
		225780C91FDB4D380050F312 /* tool_binmode.c */ = {isa = PBXFileReference; fileEncoding = 4; lastKnownFileType = sourcecode.c.c; path = tool_binmode.c; sourceTree = "<group>"; };
		225780CB1FDB4D380050F312 /* tool_bname.c */ = {isa = PBXFileReference; fileEncoding = 4; lastKnownFileType = sourcecode.c.c; path = tool_bname.c; sourceTree = "<group>"; };
		225780CD1FDB4D380050F312 /* tool_cb_dbg.c */ = {isa = PBXFileReference; fileEncoding = 4; lastKnownFileType = sourcecode.c.c; path = tool_cb_dbg.c; sourceTree = "<group>"; };
		225780CF1FDB4D380050F312 /* tool_cb_hdr.c */ = {isa = PBXFileReference; fileEncoding = 4; lastKnownFileType = sourcecode.c.c; path = tool_cb_hdr.c; sourceTree = "<group>"; };
		225780D11FDB4D380050F312 /* tool_cb_prg.c */ = {isa = PBXFileReference; fileEncoding = 4; lastKnownFileType = sourcecode.c.c; path = tool_cb_prg.c; sourceTree = "<group>"; };
		225780D31FDB4D380050F312 /* tool_cb_rea.c */ = {isa = PBXFileReference; fileEncoding = 4; lastKnownFileType = sourcecode.c.c; path = tool_cb_rea.c; sourceTree = "<group>"; };
		225780D51FDB4D380050F312 /* tool_cb_see.c */ = {isa = PBXFileReference; fileEncoding = 4; lastKnownFileType = sourcecode.c.c; path = tool_cb_see.c; sourceTree = "<group>"; };
		225780D71FDB4D380050F312 /* tool_cb_wrt.c */ = {isa = PBXFileReference; fileEncoding = 4; lastKnownFileType = sourcecode.c.c; path = tool_cb_wrt.c; sourceTree = "<group>"; };
		225780D91FDB4D380050F312 /* tool_cfgable.c */ = {isa = PBXFileReference; fileEncoding = 4; lastKnownFileType = sourcecode.c.c; path = tool_cfgable.c; sourceTree = "<group>"; };
		225780DB1FDB4D380050F312 /* tool_convert.c */ = {isa = PBXFileReference; fileEncoding = 4; lastKnownFileType = sourcecode.c.c; path = tool_convert.c; sourceTree = "<group>"; };
		225780DD1FDB4D380050F312 /* tool_dirhie.c */ = {isa = PBXFileReference; fileEncoding = 4; lastKnownFileType = sourcecode.c.c; path = tool_dirhie.c; sourceTree = "<group>"; };
		225780DF1FDB4D380050F312 /* tool_doswin.c */ = {isa = PBXFileReference; fileEncoding = 4; lastKnownFileType = sourcecode.c.c; path = tool_doswin.c; sourceTree = "<group>"; };
		225780E11FDB4D380050F312 /* tool_easysrc.c */ = {isa = PBXFileReference; fileEncoding = 4; lastKnownFileType = sourcecode.c.c; path = tool_easysrc.c; sourceTree = "<group>"; };
		225780E31FDB4D380050F312 /* tool_formparse.c */ = {isa = PBXFileReference; fileEncoding = 4; lastKnownFileType = sourcecode.c.c; path = tool_formparse.c; sourceTree = "<group>"; };
		225780E51FDB4D380050F312 /* tool_getparam.c */ = {isa = PBXFileReference; fileEncoding = 4; lastKnownFileType = sourcecode.c.c; path = tool_getparam.c; sourceTree = "<group>"; };
		225780E71FDB4D380050F312 /* tool_getpass.c */ = {isa = PBXFileReference; fileEncoding = 4; lastKnownFileType = sourcecode.c.c; path = tool_getpass.c; sourceTree = "<group>"; };
		225780E91FDB4D380050F312 /* tool_help.c */ = {isa = PBXFileReference; fileEncoding = 4; lastKnownFileType = sourcecode.c.c; path = tool_help.c; sourceTree = "<group>"; };
		225780EB1FDB4D380050F312 /* tool_helpers.c */ = {isa = PBXFileReference; fileEncoding = 4; lastKnownFileType = sourcecode.c.c; path = tool_helpers.c; sourceTree = "<group>"; };
		225780ED1FDB4D380050F312 /* tool_homedir.c */ = {isa = PBXFileReference; fileEncoding = 4; lastKnownFileType = sourcecode.c.c; path = tool_homedir.c; sourceTree = "<group>"; };
		225780EF1FDB4D380050F312 /* tool_hugehelp.c */ = {isa = PBXFileReference; fileEncoding = 4; lastKnownFileType = sourcecode.c.c; path = tool_hugehelp.c; sourceTree = "<group>"; };
		225780F11FDB4D380050F312 /* tool_libinfo.c */ = {isa = PBXFileReference; fileEncoding = 4; lastKnownFileType = sourcecode.c.c; path = tool_libinfo.c; sourceTree = "<group>"; };
		225780F31FDB4D380050F312 /* tool_main.c */ = {isa = PBXFileReference; fileEncoding = 4; lastKnownFileType = sourcecode.c.c; path = tool_main.c; sourceTree = "<group>"; };
		225780F51FDB4D380050F312 /* tool_metalink.c */ = {isa = PBXFileReference; fileEncoding = 4; lastKnownFileType = sourcecode.c.c; path = tool_metalink.c; sourceTree = "<group>"; };
		225780F71FDB4D380050F312 /* tool_mfiles.c */ = {isa = PBXFileReference; fileEncoding = 4; lastKnownFileType = sourcecode.c.c; path = tool_mfiles.c; sourceTree = "<group>"; };
		225780F91FDB4D380050F312 /* tool_msgs.c */ = {isa = PBXFileReference; fileEncoding = 4; lastKnownFileType = sourcecode.c.c; path = tool_msgs.c; sourceTree = "<group>"; };
		225780FB1FDB4D380050F312 /* tool_operate.c */ = {isa = PBXFileReference; fileEncoding = 4; lastKnownFileType = sourcecode.c.c; path = tool_operate.c; sourceTree = "<group>"; };
		225780FD1FDB4D380050F312 /* tool_operhlp.c */ = {isa = PBXFileReference; fileEncoding = 4; lastKnownFileType = sourcecode.c.c; path = tool_operhlp.c; sourceTree = "<group>"; };
		225780FF1FDB4D380050F312 /* tool_panykey.c */ = {isa = PBXFileReference; fileEncoding = 4; lastKnownFileType = sourcecode.c.c; path = tool_panykey.c; sourceTree = "<group>"; };
		225781011FDB4D380050F312 /* tool_paramhlp.c */ = {isa = PBXFileReference; fileEncoding = 4; lastKnownFileType = sourcecode.c.c; path = tool_paramhlp.c; sourceTree = "<group>"; };
		225781031FDB4D380050F312 /* tool_parsecfg.c */ = {isa = PBXFileReference; fileEncoding = 4; lastKnownFileType = sourcecode.c.c; path = tool_parsecfg.c; sourceTree = "<group>"; };
		225781061FDB4D380050F312 /* tool_setopt.c */ = {isa = PBXFileReference; fileEncoding = 4; lastKnownFileType = sourcecode.c.c; path = tool_setopt.c; sourceTree = "<group>"; };
		225781091FDB4D380050F312 /* tool_sleep.c */ = {isa = PBXFileReference; fileEncoding = 4; lastKnownFileType = sourcecode.c.c; path = tool_sleep.c; sourceTree = "<group>"; };
		2257810B1FDB4D380050F312 /* tool_strdup.c */ = {isa = PBXFileReference; fileEncoding = 4; lastKnownFileType = sourcecode.c.c; path = tool_strdup.c; sourceTree = "<group>"; };
		2257810D1FDB4D380050F312 /* tool_urlglob.c */ = {isa = PBXFileReference; fileEncoding = 4; lastKnownFileType = sourcecode.c.c; path = tool_urlglob.c; sourceTree = "<group>"; };
		2257810F1FDB4D380050F312 /* tool_util.c */ = {isa = PBXFileReference; fileEncoding = 4; lastKnownFileType = sourcecode.c.c; path = tool_util.c; sourceTree = "<group>"; };
		225781121FDB4D380050F312 /* tool_vms.c */ = {isa = PBXFileReference; fileEncoding = 4; lastKnownFileType = sourcecode.c.c; path = tool_vms.c; sourceTree = "<group>"; };
		225781141FDB4D380050F312 /* tool_writeenv.c */ = {isa = PBXFileReference; fileEncoding = 4; lastKnownFileType = sourcecode.c.c; path = tool_writeenv.c; sourceTree = "<group>"; };
		225781161FDB4D380050F312 /* tool_writeout.c */ = {isa = PBXFileReference; fileEncoding = 4; lastKnownFileType = sourcecode.c.c; path = tool_writeout.c; sourceTree = "<group>"; };
		225781181FDB4D380050F312 /* tool_xattr.c */ = {isa = PBXFileReference; fileEncoding = 4; lastKnownFileType = sourcecode.c.c; path = tool_xattr.c; sourceTree = "<group>"; };
		2257811A1FDB4D380050F312 /* curl_config.h */ = {isa = PBXFileReference; fileEncoding = 4; lastKnownFileType = sourcecode.c.h; name = curl_config.h; path = curl/config_iphone/curl_config.h; sourceTree = SOURCE_ROOT; };
		225E1B6B2067F39F005AC151 /* tar.framework */ = {isa = PBXFileReference; explicitFileType = wrapper.framework; includeInIndex = 0; path = tar.framework; sourceTree = BUILT_PRODUCTS_DIR; };
		225E1B6D2067F39F005AC151 /* tar.h */ = {isa = PBXFileReference; lastKnownFileType = sourcecode.c.h; path = tar.h; sourceTree = "<group>"; };
		225E1B6E2067F39F005AC151 /* Info.plist */ = {isa = PBXFileReference; lastKnownFileType = text.plist.xml; path = Info.plist; sourceTree = "<group>"; };
		225F060A20163C2000466685 /* tee.c */ = {isa = PBXFileReference; fileEncoding = 4; lastKnownFileType = sourcecode.c.c; name = tee.c; path = shell_cmds/tee/tee.c; sourceTree = SOURCE_ROOT; };
		225F060F2016751800466685 /* getopt_long.c */ = {isa = PBXFileReference; fileEncoding = 4; lastKnownFileType = sourcecode.c.c; path = getopt_long.c; sourceTree = "<group>"; };
		225F061120171B4300466685 /* ssh_main.c */ = {isa = PBXFileReference; lastKnownFileType = sourcecode.c.c; path = ssh_main.c; sourceTree = "<group>"; };
		2263780C1FDB3EE100AE8827 /* rmdir.c */ = {isa = PBXFileReference; fileEncoding = 4; lastKnownFileType = sourcecode.c.c; path = rmdir.c; sourceTree = "<group>"; };
		2263780D1FDB3EE100AE8827 /* termcap.h */ = {isa = PBXFileReference; fileEncoding = 4; lastKnownFileType = sourcecode.c.h; path = termcap.h; sourceTree = SOURCE_ROOT; };
		226378101FDB3EE100AE8827 /* mv.c */ = {isa = PBXFileReference; fileEncoding = 4; lastKnownFileType = sourcecode.c.c; path = mv.c; sourceTree = "<group>"; };
		226378111FDB3EE100AE8827 /* pathnames.h */ = {isa = PBXFileReference; fileEncoding = 4; lastKnownFileType = sourcecode.c.h; path = pathnames.h; sourceTree = "<group>"; };
		226378141FDB3EE200AE8827 /* chflags.c */ = {isa = PBXFileReference; fileEncoding = 4; lastKnownFileType = sourcecode.c.c; path = chflags.c; sourceTree = "<group>"; };
		226378171FDB3EE200AE8827 /* cp.c */ = {isa = PBXFileReference; fileEncoding = 4; lastKnownFileType = sourcecode.c.c; path = cp.c; sourceTree = "<group>"; };
		226378181FDB3EE200AE8827 /* extern.h */ = {isa = PBXFileReference; fileEncoding = 4; lastKnownFileType = sourcecode.c.h; path = extern.h; sourceTree = "<group>"; };
		226378191FDB3EE200AE8827 /* utils.c */ = {isa = PBXFileReference; fileEncoding = 4; lastKnownFileType = sourcecode.c.c; path = utils.c; sourceTree = "<group>"; };
		2263781C1FDB3EE200AE8827 /* touch.c */ = {isa = PBXFileReference; fileEncoding = 4; lastKnownFileType = sourcecode.c.c; path = touch.c; sourceTree = "<group>"; };
		2263781D1FDB3EE200AE8827 /* ncurses_dll.h */ = {isa = PBXFileReference; fileEncoding = 4; lastKnownFileType = sourcecode.c.h; path = ncurses_dll.h; sourceTree = SOURCE_ROOT; };
		226378201FDB3EE200AE8827 /* rm.c */ = {isa = PBXFileReference; fileEncoding = 4; lastKnownFileType = sourcecode.c.c; path = rm.c; sourceTree = "<group>"; };
		226378241FDB3EE200AE8827 /* mkdir.c */ = {isa = PBXFileReference; fileEncoding = 4; lastKnownFileType = sourcecode.c.c; path = mkdir.c; sourceTree = "<group>"; };
		226378271FDB3EE200AE8827 /* cksum.c */ = {isa = PBXFileReference; fileEncoding = 4; lastKnownFileType = sourcecode.c.c; path = cksum.c; sourceTree = "<group>"; };
		226378281FDB3EE200AE8827 /* crc.c */ = {isa = PBXFileReference; fileEncoding = 4; lastKnownFileType = sourcecode.c.c; path = crc.c; sourceTree = "<group>"; };
		226378291FDB3EE200AE8827 /* crc32.c */ = {isa = PBXFileReference; fileEncoding = 4; lastKnownFileType = sourcecode.c.c; path = crc32.c; sourceTree = "<group>"; };
		2263782A1FDB3EE200AE8827 /* extern.h */ = {isa = PBXFileReference; fileEncoding = 4; lastKnownFileType = sourcecode.c.h; path = extern.h; sourceTree = "<group>"; };
		2263782B1FDB3EE200AE8827 /* print.c */ = {isa = PBXFileReference; fileEncoding = 4; lastKnownFileType = sourcecode.c.c; path = print.c; sourceTree = "<group>"; };
		2263782D1FDB3EE200AE8827 /* sum1.c */ = {isa = PBXFileReference; fileEncoding = 4; lastKnownFileType = sourcecode.c.c; path = sum1.c; sourceTree = "<group>"; };
		2263782E1FDB3EE200AE8827 /* sum2.c */ = {isa = PBXFileReference; fileEncoding = 4; lastKnownFileType = sourcecode.c.c; path = sum2.c; sourceTree = "<group>"; };
		226378311FDB3EE200AE8827 /* cmp.c */ = {isa = PBXFileReference; fileEncoding = 4; lastKnownFileType = sourcecode.c.c; path = cmp.c; sourceTree = "<group>"; };
		226378321FDB3EE200AE8827 /* extern.h */ = {isa = PBXFileReference; fileEncoding = 4; lastKnownFileType = sourcecode.c.h; path = extern.h; sourceTree = "<group>"; };
		226378341FDB3EE200AE8827 /* ls.c */ = {isa = PBXFileReference; fileEncoding = 4; lastKnownFileType = sourcecode.c.c; path = ls.c; sourceTree = "<group>"; };
		226378351FDB3EE200AE8827 /* ls.h */ = {isa = PBXFileReference; fileEncoding = 4; lastKnownFileType = sourcecode.c.h; path = ls.h; sourceTree = "<group>"; };
		226378361FDB3EE200AE8827 /* print.c */ = {isa = PBXFileReference; fileEncoding = 4; lastKnownFileType = sourcecode.c.c; path = print.c; sourceTree = "<group>"; };
		226378371FDB3EE200AE8827 /* util.c */ = {isa = PBXFileReference; fileEncoding = 4; lastKnownFileType = sourcecode.c.c; path = util.c; sourceTree = "<group>"; };
		2263783A1FDB3EE200AE8827 /* df.c */ = {isa = PBXFileReference; fileEncoding = 4; lastKnownFileType = sourcecode.c.c; path = df.c; sourceTree = "<group>"; };
		2263783B1FDB3EE200AE8827 /* vfslist.c */ = {isa = PBXFileReference; fileEncoding = 4; lastKnownFileType = sourcecode.c.c; path = vfslist.c; sourceTree = "<group>"; };
		2263783F1FDB3EE300AE8827 /* ln.c */ = {isa = PBXFileReference; fileEncoding = 4; lastKnownFileType = sourcecode.c.c; path = ln.c; sourceTree = "<group>"; };
		226378411FDB3EE300AE8827 /* humanize_number.c */ = {isa = PBXFileReference; fileEncoding = 4; lastKnownFileType = sourcecode.c.c; name = humanize_number.c; path = libutil/humanize_number.c; sourceTree = SOURCE_ROOT; };
		226378451FDB3EE300AE8827 /* stat.c */ = {isa = PBXFileReference; fileEncoding = 4; lastKnownFileType = sourcecode.c.c; path = stat.c; sourceTree = "<group>"; };
		226378481FDB3EE300AE8827 /* du.c */ = {isa = PBXFileReference; fileEncoding = 4; lastKnownFileType = sourcecode.c.c; path = du.c; sourceTree = "<group>"; };
		2263784B1FDB3EE300AE8827 /* chmod.c */ = {isa = PBXFileReference; fileEncoding = 4; lastKnownFileType = sourcecode.c.c; path = chmod.c; sourceTree = "<group>"; };
		2263784C1FDB3EE300AE8827 /* chmod_acl.c */ = {isa = PBXFileReference; fileEncoding = 4; lastKnownFileType = sourcecode.c.c; path = chmod_acl.c; sourceTree = "<group>"; };
		2263784D1FDB3EE300AE8827 /* chmod_acl.h */ = {isa = PBXFileReference; fileEncoding = 4; lastKnownFileType = sourcecode.c.h; path = chmod_acl.h; sourceTree = "<group>"; };
		226378501FDB3EE300AE8827 /* compress.c */ = {isa = PBXFileReference; fileEncoding = 4; lastKnownFileType = sourcecode.c.c; path = compress.c; sourceTree = "<group>"; };
		226378581FDB3EE300AE8827 /* zopen.c */ = {isa = PBXFileReference; fileEncoding = 4; lastKnownFileType = sourcecode.c.c; path = zopen.c; sourceTree = "<group>"; };
		226378591FDB3EE300AE8827 /* zopen.h */ = {isa = PBXFileReference; fileEncoding = 4; lastKnownFileType = sourcecode.c.h; path = zopen.h; sourceTree = "<group>"; };
		2263785B1FDB3EE300AE8827 /* futimens.c */ = {isa = PBXFileReference; fileEncoding = 4; lastKnownFileType = sourcecode.c.c; path = futimens.c; sourceTree = "<group>"; };
		2263785F1FDB3EE300AE8827 /* gzip.c */ = {isa = PBXFileReference; fileEncoding = 4; lastKnownFileType = sourcecode.c.c; path = gzip.c; sourceTree = "<group>"; };
		226378721FDB3EE300AE8827 /* chown.c */ = {isa = PBXFileReference; fileEncoding = 4; lastKnownFileType = sourcecode.c.c; path = chown.c; sourceTree = "<group>"; };
		227F87D6202EFA68001751C6 /* libncurses.tbd */ = {isa = PBXFileReference; lastKnownFileType = "sourcecode.text-based-dylib-definition"; name = libncurses.tbd; path = usr/lib/libncurses.tbd; sourceTree = SDKROOT; };
		228264E82067F0A9002F9671 /* files.framework */ = {isa = PBXFileReference; explicitFileType = wrapper.framework; includeInIndex = 0; path = files.framework; sourceTree = BUILT_PRODUCTS_DIR; };
		228264EA2067F0A9002F9671 /* files.h */ = {isa = PBXFileReference; lastKnownFileType = sourcecode.c.h; path = files.h; sourceTree = "<group>"; };
		228264EB2067F0A9002F9671 /* Info.plist */ = {isa = PBXFileReference; lastKnownFileType = text.plist.xml; path = Info.plist; sourceTree = "<group>"; };
		22878D47203620B100286AF1 /* ssh-keygen.c */ = {isa = PBXFileReference; lastKnownFileType = sourcecode.c.c; name = "ssh-keygen.c"; path = "ssh_keygen/ssh-keygen.c"; sourceTree = "<group>"; };
		22878D4C2036273200286AF1 /* sshbuf.c */ = {isa = PBXFileReference; fileEncoding = 4; lastKnownFileType = sourcecode.c.c; name = sshbuf.c; path = ssh_keygen/sshbuf.c; sourceTree = "<group>"; };
		22878D4F2036277C00286AF1 /* sshkey.c */ = {isa = PBXFileReference; fileEncoding = 4; lastKnownFileType = sourcecode.c.c; name = sshkey.c; path = ssh_keygen/sshkey.c; sourceTree = "<group>"; };
		22878D52203627CF00286AF1 /* sshbuf-misc.c */ = {isa = PBXFileReference; fileEncoding = 4; lastKnownFileType = sourcecode.c.c; name = "sshbuf-misc.c"; path = "ssh_keygen/sshbuf-misc.c"; sourceTree = "<group>"; };
		22878D562036284E00286AF1 /* krl.c */ = {isa = PBXFileReference; fileEncoding = 4; lastKnownFileType = sourcecode.c.c; name = krl.c; path = ssh_keygen/krl.c; sourceTree = "<group>"; };
		22878D5A2036294F00286AF1 /* bitmap.c */ = {isa = PBXFileReference; fileEncoding = 4; lastKnownFileType = sourcecode.c.c; name = bitmap.c; path = ssh_keygen/bitmap.c; sourceTree = "<group>"; };
		22878D5D2036298500286AF1 /* sshbuf-getput-basic.c */ = {isa = PBXFileReference; fileEncoding = 4; lastKnownFileType = sourcecode.c.c; name = "sshbuf-getput-basic.c"; path = "ssh_keygen/sshbuf-getput-basic.c"; sourceTree = "<group>"; };
		22878D60203629B900286AF1 /* uuencode.c */ = {isa = PBXFileReference; fileEncoding = 4; lastKnownFileType = sourcecode.c.c; name = uuencode.c; path = ssh_keygen/uuencode.c; sourceTree = "<group>"; };
		22878D6320362A0400286AF1 /* misc.c */ = {isa = PBXFileReference; fileEncoding = 4; lastKnownFileType = sourcecode.c.c; name = misc.c; path = ssh_keygen/misc.c; sourceTree = "<group>"; };
		22878D6620362A2F00286AF1 /* hostfile.c */ = {isa = PBXFileReference; fileEncoding = 4; lastKnownFileType = sourcecode.c.c; name = hostfile.c; path = ssh_keygen/hostfile.c; sourceTree = "<group>"; };
		22878D6920362A4E00286AF1 /* xmalloc.c */ = {isa = PBXFileReference; fileEncoding = 4; lastKnownFileType = sourcecode.c.c; name = xmalloc.c; path = ssh_keygen/xmalloc.c; sourceTree = "<group>"; };
		22878D6C20362A8F00286AF1 /* hmac.c */ = {isa = PBXFileReference; fileEncoding = 4; lastKnownFileType = sourcecode.c.c; name = hmac.c; path = ssh_keygen/hmac.c; sourceTree = "<group>"; };
		22878D6F20362ABC00286AF1 /* dns.c */ = {isa = PBXFileReference; fileEncoding = 4; lastKnownFileType = sourcecode.c.c; name = dns.c; path = ssh_keygen/dns.c; sourceTree = "<group>"; };
		22878D7220362AEE00286AF1 /* utf8.c */ = {isa = PBXFileReference; fileEncoding = 4; lastKnownFileType = sourcecode.c.c; name = utf8.c; path = ssh_keygen/utf8.c; sourceTree = "<group>"; };
		22878D7520362B2300286AF1 /* ssh-pkcs11.c */ = {isa = PBXFileReference; fileEncoding = 4; lastKnownFileType = sourcecode.c.c; name = "ssh-pkcs11.c"; path = "ssh_keygen/ssh-pkcs11.c"; sourceTree = "<group>"; };
		22878D7820362B5000286AF1 /* log.c */ = {isa = PBXFileReference; fileEncoding = 4; lastKnownFileType = sourcecode.c.c; name = log.c; path = ssh_keygen/log.c; sourceTree = "<group>"; };
		22878D7B20362C9500286AF1 /* atomicio.c */ = {isa = PBXFileReference; fileEncoding = 4; lastKnownFileType = sourcecode.c.c; name = atomicio.c; path = ssh_keygen/atomicio.c; sourceTree = "<group>"; };
		22878D7E20362D1200286AF1 /* strtonum.c */ = {isa = PBXFileReference; fileEncoding = 4; lastKnownFileType = sourcecode.c.c; name = strtonum.c; path = "ssh_keygen/openbsd-compat/strtonum.c"; sourceTree = "<group>"; };
		22878D8120362D6D00286AF1 /* authfile.c */ = {isa = PBXFileReference; fileEncoding = 4; lastKnownFileType = sourcecode.c.c; name = authfile.c; path = ssh_keygen/authfile.c; sourceTree = "<group>"; };
		22878D8420362D9F00286AF1 /* cipher.c */ = {isa = PBXFileReference; fileEncoding = 4; lastKnownFileType = sourcecode.c.c; name = cipher.c; path = ssh_keygen/cipher.c; sourceTree = "<group>"; };
		22878D8720362DD700286AF1 /* cipher-chachapoly.c */ = {isa = PBXFileReference; fileEncoding = 4; lastKnownFileType = sourcecode.c.c; name = "cipher-chachapoly.c"; path = "ssh_keygen/cipher-chachapoly.c"; sourceTree = "<group>"; };
		22878D8A20362E3400286AF1 /* match.c */ = {isa = PBXFileReference; fileEncoding = 4; lastKnownFileType = sourcecode.c.c; name = match.c; path = ssh_keygen/match.c; sourceTree = "<group>"; };
		22878D8D20362E9600286AF1 /* moduli.c */ = {isa = PBXFileReference; fileEncoding = 4; lastKnownFileType = sourcecode.c.c; name = moduli.c; path = ssh_keygen/moduli.c; sourceTree = "<group>"; };
		22878D9020362F3200286AF1 /* readpass.c */ = {isa = PBXFileReference; fileEncoding = 4; lastKnownFileType = sourcecode.c.c; name = readpass.c; path = ssh_keygen/readpass.c; sourceTree = "<group>"; };
		22878D9320362FAC00286AF1 /* chacha.c */ = {isa = PBXFileReference; fileEncoding = 4; lastKnownFileType = sourcecode.c.c; name = chacha.c; path = ssh_keygen/chacha.c; sourceTree = "<group>"; };
		22878D962036300500286AF1 /* bsd-misc.c */ = {isa = PBXFileReference; fileEncoding = 4; lastKnownFileType = sourcecode.c.c; name = "bsd-misc.c"; path = "ssh_keygen/openbsd-compat/bsd-misc.c"; sourceTree = "<group>"; };
		22878D992036303B00286AF1 /* ssh-dss.c */ = {isa = PBXFileReference; fileEncoding = 4; lastKnownFileType = sourcecode.c.c; name = "ssh-dss.c"; path = "ssh_keygen/ssh-dss.c"; sourceTree = "<group>"; };
		22878D9C2036306D00286AF1 /* entropy.c */ = {isa = PBXFileReference; fileEncoding = 4; lastKnownFileType = sourcecode.c.c; name = entropy.c; path = ssh_keygen/entropy.c; sourceTree = "<group>"; };
		22878D9F203630C200286AF1 /* openssl-compat.c */ = {isa = PBXFileReference; fileEncoding = 4; lastKnownFileType = sourcecode.c.c; name = "openssl-compat.c"; path = "ssh_keygen/openbsd-compat/openssl-compat.c"; sourceTree = "<group>"; };
		22878DA22036311C00286AF1 /* ssh-ecdsa.c */ = {isa = PBXFileReference; fileEncoding = 4; lastKnownFileType = sourcecode.c.c; name = "ssh-ecdsa.c"; path = "ssh_keygen/ssh-ecdsa.c"; sourceTree = "<group>"; };
		22878DA52036315D00286AF1 /* ssh-rsa.c */ = {isa = PBXFileReference; fileEncoding = 4; lastKnownFileType = sourcecode.c.c; name = "ssh-rsa.c"; path = "ssh_keygen/ssh-rsa.c"; sourceTree = "<group>"; };
		22878DA8203631A500286AF1 /* sshbuf-getput-crypto.c */ = {isa = PBXFileReference; fileEncoding = 4; lastKnownFileType = sourcecode.c.c; name = "sshbuf-getput-crypto.c"; path = "ssh_keygen/sshbuf-getput-crypto.c"; sourceTree = "<group>"; };
		22878DAB203631EB00286AF1 /* port-tun.c */ = {isa = PBXFileReference; fileEncoding = 4; lastKnownFileType = sourcecode.c.c; name = "port-tun.c"; path = "ssh_keygen/openbsd-compat/port-tun.c"; sourceTree = "<group>"; };
		22878DAE2036325200286AF1 /* digest-openssl.c */ = {isa = PBXFileReference; fileEncoding = 4; lastKnownFileType = sourcecode.c.c; name = "digest-openssl.c"; path = "ssh_keygen/digest-openssl.c"; sourceTree = "<group>"; };
		22878DB12036329D00286AF1 /* addrmatch.c */ = {isa = PBXFileReference; fileEncoding = 4; lastKnownFileType = sourcecode.c.c; name = addrmatch.c; path = ssh_keygen/addrmatch.c; sourceTree = "<group>"; };
		22878DB42036332600286AF1 /* explicit_bzero.c */ = {isa = PBXFileReference; fileEncoding = 4; lastKnownFileType = sourcecode.c.c; name = explicit_bzero.c; path = "ssh_keygen/openbsd-compat/explicit_bzero.c"; sourceTree = "<group>"; };
		22878DB72036336000286AF1 /* uidswap.c */ = {isa = PBXFileReference; fileEncoding = 4; lastKnownFileType = sourcecode.c.c; name = uidswap.c; path = ssh_keygen/uidswap.c; sourceTree = "<group>"; };
		22878DBA203634A800286AF1 /* reallocarray.c */ = {isa = PBXFileReference; fileEncoding = 4; lastKnownFileType = sourcecode.c.c; name = reallocarray.c; path = "ssh_keygen/openbsd-compat/reallocarray.c"; sourceTree = "<group>"; };
		22878DBD2036353600286AF1 /* bsd-setres_id.c */ = {isa = PBXFileReference; fileEncoding = 4; lastKnownFileType = sourcecode.c.c; name = "bsd-setres_id.c"; path = "ssh_keygen/openbsd-compat/bsd-setres_id.c"; sourceTree = "<group>"; };
		22878DC02036356C00286AF1 /* poly1305.c */ = {isa = PBXFileReference; fileEncoding = 4; lastKnownFileType = sourcecode.c.c; name = poly1305.c; path = ssh_keygen/poly1305.c; sourceTree = "<group>"; };
		22878DC3203635B000286AF1 /* bcrypt_pbkdf.c */ = {isa = PBXFileReference; fileEncoding = 4; lastKnownFileType = sourcecode.c.c; name = bcrypt_pbkdf.c; path = "ssh_keygen/openbsd-compat/bcrypt_pbkdf.c"; sourceTree = "<group>"; };
		22878DC6203635F700286AF1 /* blowfish.c */ = {isa = PBXFileReference; fileEncoding = 4; lastKnownFileType = sourcecode.c.c; name = blowfish.c; path = "ssh_keygen/openbsd-compat/blowfish.c"; sourceTree = "<group>"; };
		22878DC92036363700286AF1 /* rsa.c */ = {isa = PBXFileReference; fileEncoding = 4; lastKnownFileType = sourcecode.c.c; name = rsa.c; path = ssh_keygen/rsa.c; sourceTree = "<group>"; };
		22878DCC2036366400286AF1 /* ssh-ed25519.c */ = {isa = PBXFileReference; fileEncoding = 4; lastKnownFileType = sourcecode.c.c; name = "ssh-ed25519.c"; path = "ssh_keygen/ssh-ed25519.c"; sourceTree = "<group>"; };
		22878DCF2036369200286AF1 /* ed25519.c */ = {isa = PBXFileReference; fileEncoding = 4; lastKnownFileType = sourcecode.c.c; name = ed25519.c; path = ssh_keygen/ed25519.c; sourceTree = "<group>"; };
		22878DD22036370900286AF1 /* ge25519.c */ = {isa = PBXFileReference; fileEncoding = 4; lastKnownFileType = sourcecode.c.c; name = ge25519.c; path = ssh_keygen/ge25519.c; sourceTree = "<group>"; };
		22878DD52036375500286AF1 /* sc25519.c */ = {isa = PBXFileReference; fileEncoding = 4; lastKnownFileType = sourcecode.c.c; name = sc25519.c; path = ssh_keygen/sc25519.c; sourceTree = "<group>"; };
		22878DD82036377C00286AF1 /* fe25519.c */ = {isa = PBXFileReference; fileEncoding = 4; lastKnownFileType = sourcecode.c.c; name = fe25519.c; path = ssh_keygen/fe25519.c; sourceTree = "<group>"; };
		22878DDB203637AB00286AF1 /* verify.c */ = {isa = PBXFileReference; fileEncoding = 4; lastKnownFileType = sourcecode.c.c; name = verify.c; path = ssh_keygen/verify.c; sourceTree = "<group>"; };
		22878DDE203637D200286AF1 /* hash.c */ = {isa = PBXFileReference; fileEncoding = 4; lastKnownFileType = sourcecode.c.c; name = hash.c; path = ssh_keygen/hash.c; sourceTree = "<group>"; };
		22878DE12036380200286AF1 /* blocks.c */ = {isa = PBXFileReference; fileEncoding = 4; lastKnownFileType = sourcecode.c.c; name = blocks.c; path = ssh_keygen/blocks.c; sourceTree = "<group>"; };
		22878DE42036382E00286AF1 /* ssherr.c */ = {isa = PBXFileReference; fileEncoding = 4; lastKnownFileType = sourcecode.c.c; name = ssherr.c; path = ssh_keygen/ssherr.c; sourceTree = "<group>"; };
		22878DE72036393600286AF1 /* getrrsetbyname.c */ = {isa = PBXFileReference; fileEncoding = 4; lastKnownFileType = sourcecode.c.c; name = getrrsetbyname.c; path = "ssh_keygen/openbsd-compat/getrrsetbyname.c"; sourceTree = "<group>"; };
		228E399620615B0C0055B5EF /* vis.c */ = {isa = PBXFileReference; fileEncoding = 4; lastKnownFileType = sourcecode.c.c; name = vis.c; path = "ssh_keygen/openbsd-compat/vis.c"; sourceTree = "<group>"; };
		22AC09E520209C57006F7D8B /* libssh2.framework */ = {isa = PBXFileReference; lastKnownFileType = wrapper.framework; name = libssh2.framework; path = Frameworks/libssh2.framework; sourceTree = "<group>"; };
		22B753042068DF8400F2B025 /* shell.h */ = {isa = PBXFileReference; lastKnownFileType = sourcecode.c.h; name = shell.h; path = shell/shell.h; sourceTree = "<group>"; };
		22B7530A2069801700F2B025 /* curl_ios.h */ = {isa = PBXFileReference; lastKnownFileType = sourcecode.c.h; name = curl_ios.h; path = curl_ios/curl_ios.h; sourceTree = "<group>"; };
		22C5057D2098ADD700FDDFA9 /* y.tab.c */ = {isa = PBXFileReference; fileEncoding = 4; lastKnownFileType = sourcecode.c.c; name = y.tab.c; path = bsd_find/y.tab.c; sourceTree = SOURCE_ROOT; };
		22C5057E2098ADD700FDDFA9 /* find.c */ = {isa = PBXFileReference; fileEncoding = 4; lastKnownFileType = sourcecode.c.c; name = find.c; path = bsd_find/find.c; sourceTree = SOURCE_ROOT; };
		22C5057F2098ADD700FDDFA9 /* ls.c */ = {isa = PBXFileReference; fileEncoding = 4; lastKnownFileType = sourcecode.c.c; name = ls.c; path = bsd_find/ls.c; sourceTree = SOURCE_ROOT; };
		22C505802098ADD700FDDFA9 /* misc.c */ = {isa = PBXFileReference; fileEncoding = 4; lastKnownFileType = sourcecode.c.c; name = misc.c; path = bsd_find/misc.c; sourceTree = SOURCE_ROOT; };
		22C505812098ADD800FDDFA9 /* option.c */ = {isa = PBXFileReference; fileEncoding = 4; lastKnownFileType = sourcecode.c.c; name = option.c; path = bsd_find/option.c; sourceTree = SOURCE_ROOT; };
		22C505822098ADD800FDDFA9 /* function.c */ = {isa = PBXFileReference; fileEncoding = 4; lastKnownFileType = sourcecode.c.c; name = function.c; path = bsd_find/function.c; sourceTree = SOURCE_ROOT; };
		22C505832098ADD800FDDFA9 /* operator.c */ = {isa = PBXFileReference; fileEncoding = 4; lastKnownFileType = sourcecode.c.c; name = operator.c; path = bsd_find/operator.c; sourceTree = SOURCE_ROOT; };
		22C505842098ADD800FDDFA9 /* main.c */ = {isa = PBXFileReference; fileEncoding = 4; lastKnownFileType = sourcecode.c.c; name = main.c; path = bsd_find/main.c; sourceTree = SOURCE_ROOT; };
		22C5058E2098B56400FDDFA9 /* diffdir.c */ = {isa = PBXFileReference; fileEncoding = 4; lastKnownFileType = sourcecode.c.c; name = diffdir.c; path = bsd_diff/diffdir.c; sourceTree = SOURCE_ROOT; };
		22C5058F2098B56400FDDFA9 /* xmalloc.c */ = {isa = PBXFileReference; fileEncoding = 4; lastKnownFileType = sourcecode.c.c; name = xmalloc.c; path = bsd_diff/xmalloc.c; sourceTree = SOURCE_ROOT; };
		22C505902098B56400FDDFA9 /* diff.c */ = {isa = PBXFileReference; fileEncoding = 4; lastKnownFileType = sourcecode.c.c; name = diff.c; path = bsd_diff/diff.c; sourceTree = SOURCE_ROOT; };
		22C505912098B56400FDDFA9 /* diffreg.c */ = {isa = PBXFileReference; fileEncoding = 4; lastKnownFileType = sourcecode.c.c; name = diffreg.c; path = bsd_diff/diffreg.c; sourceTree = SOURCE_ROOT; };
		22CF27601FDB3FDA0087DDAD /* libutil.h */ = {isa = PBXFileReference; fileEncoding = 4; lastKnownFileType = sourcecode.c.h; name = libutil.h; path = libutil/libutil.h; sourceTree = SOURCE_ROOT; };
		22CF27661FDB3FDA0087DDAD /* ios_error.h */ = {isa = PBXFileReference; fileEncoding = 4; lastKnownFileType = sourcecode.c.h; path = ios_error.h; sourceTree = SOURCE_ROOT; };
		22CF27691FDB3FDA0087DDAD /* printenv.c */ = {isa = PBXFileReference; fileEncoding = 4; lastKnownFileType = sourcecode.c.c; path = printenv.c; sourceTree = "<group>"; };
		22CF276C1FDB3FDA0087DDAD /* env.c */ = {isa = PBXFileReference; fileEncoding = 4; lastKnownFileType = sourcecode.c.c; path = env.c; sourceTree = "<group>"; };
		22CF276D1FDB3FDA0087DDAD /* envopts.c */ = {isa = PBXFileReference; fileEncoding = 4; lastKnownFileType = sourcecode.c.c; path = envopts.c; sourceTree = "<group>"; };
		22CF27711FDB3FDA0087DDAD /* date.c */ = {isa = PBXFileReference; fileEncoding = 4; lastKnownFileType = sourcecode.c.c; path = date.c; sourceTree = "<group>"; };
		22CF27751FDB3FDA0087DDAD /* vary.c */ = {isa = PBXFileReference; fileEncoding = 4; lastKnownFileType = sourcecode.c.c; path = vary.c; sourceTree = "<group>"; };
		22CF27791FDB3FDA0087DDAD /* pwd.c */ = {isa = PBXFileReference; fileEncoding = 4; lastKnownFileType = sourcecode.c.c; path = pwd.c; sourceTree = "<group>"; };
		22CF277C1FDB3FDA0087DDAD /* uname.c */ = {isa = PBXFileReference; fileEncoding = 4; lastKnownFileType = sourcecode.c.c; path = uname.c; sourceTree = "<group>"; };
		22CF277F1FDB3FDA0087DDAD /* fmt.c */ = {isa = PBXFileReference; fileEncoding = 4; lastKnownFileType = sourcecode.c.c; path = fmt.c; sourceTree = "<group>"; };
		22CF27801FDB3FDA0087DDAD /* pr_time.c */ = {isa = PBXFileReference; fileEncoding = 4; lastKnownFileType = sourcecode.c.c; path = pr_time.c; sourceTree = "<group>"; };
		22CF27811FDB3FDA0087DDAD /* proc_compare.c */ = {isa = PBXFileReference; fileEncoding = 4; lastKnownFileType = sourcecode.c.c; path = proc_compare.c; sourceTree = "<group>"; };
		22CF27841FDB3FDA0087DDAD /* w.c */ = {isa = PBXFileReference; fileEncoding = 4; lastKnownFileType = sourcecode.c.c; path = w.c; sourceTree = "<group>"; };
		22CF27881FDB3FDA0087DDAD /* id.c */ = {isa = PBXFileReference; fileEncoding = 4; lastKnownFileType = sourcecode.c.c; path = id.c; sourceTree = "<group>"; };
		22CF27AC1FDB42AF0087DDAD /* libbz2.tbd */ = {isa = PBXFileReference; lastKnownFileType = "sourcecode.text-based-dylib-definition"; name = libbz2.tbd; path = usr/lib/libbz2.tbd; sourceTree = SDKROOT; };
		22CF27B21FDB43070087DDAD /* file.c */ = {isa = PBXFileReference; fileEncoding = 4; lastKnownFileType = sourcecode.c.c; path = file.c; sourceTree = "<group>"; };
		22CF27B41FDB43070087DDAD /* grep.c */ = {isa = PBXFileReference; fileEncoding = 4; lastKnownFileType = sourcecode.c.c; path = grep.c; sourceTree = "<group>"; };
		22CF27B61FDB43070087DDAD /* queue.c */ = {isa = PBXFileReference; fileEncoding = 4; lastKnownFileType = sourcecode.c.c; path = queue.c; sourceTree = "<group>"; };
		22CF27B71FDB43070087DDAD /* util.c */ = {isa = PBXFileReference; fileEncoding = 4; lastKnownFileType = sourcecode.c.c; path = util.c; sourceTree = "<group>"; };
		22CF27BA1FDB43070087DDAD /* cat.c */ = {isa = PBXFileReference; fileEncoding = 4; lastKnownFileType = sourcecode.c.c; path = cat.c; sourceTree = "<group>"; };
		22CF27C01FDB43080087DDAD /* wc.c */ = {isa = PBXFileReference; fileEncoding = 4; lastKnownFileType = sourcecode.c.c; path = wc.c; sourceTree = "<group>"; };
		22D8DEB5200791BB00FAADB7 /* echo.c */ = {isa = PBXFileReference; fileEncoding = 4; lastKnownFileType = sourcecode.c.c; name = echo.c; path = shell_cmds/echo/echo.c; sourceTree = SOURCE_ROOT; };
		22D8DEB820079E4C00FAADB7 /* cset.c */ = {isa = PBXFileReference; fileEncoding = 4; lastKnownFileType = sourcecode.c.c; name = cset.c; path = text_cmds/tr/cset.c; sourceTree = SOURCE_ROOT; };
		22D8DEB920079E4C00FAADB7 /* cmap.c */ = {isa = PBXFileReference; fileEncoding = 4; lastKnownFileType = sourcecode.c.c; name = cmap.c; path = text_cmds/tr/cmap.c; sourceTree = SOURCE_ROOT; };
		22D8DEBA20079E4C00FAADB7 /* tr.c */ = {isa = PBXFileReference; fileEncoding = 4; lastKnownFileType = sourcecode.c.c; name = tr.c; path = text_cmds/tr/tr.c; sourceTree = SOURCE_ROOT; };
		22D8DEBB20079E4C00FAADB7 /* str.c */ = {isa = PBXFileReference; fileEncoding = 4; lastKnownFileType = sourcecode.c.c; name = str.c; path = text_cmds/tr/str.c; sourceTree = SOURCE_ROOT; };
		22F0803620973712003C3BF0 /* libc_replacement.c */ = {isa = PBXFileReference; lastKnownFileType = sourcecode.c.c; path = libc_replacement.c; sourceTree = "<group>"; };
		22F0803A20975779003C3BF0 /* head.c */ = {isa = PBXFileReference; fileEncoding = 4; lastKnownFileType = sourcecode.c.c; name = head.c; path = text_cmds/head/head.c; sourceTree = SOURCE_ROOT; };
		22F0803D209761EA003C3BF0 /* forward.c */ = {isa = PBXFileReference; fileEncoding = 4; lastKnownFileType = sourcecode.c.c; name = forward.c; path = text_cmds/tail/forward.c; sourceTree = SOURCE_ROOT; };
		22F0803E209761EA003C3BF0 /* misc.c */ = {isa = PBXFileReference; fileEncoding = 4; lastKnownFileType = sourcecode.c.c; name = misc.c; path = text_cmds/tail/misc.c; sourceTree = SOURCE_ROOT; };
		22F0803F209761EA003C3BF0 /* reverse.c */ = {isa = PBXFileReference; fileEncoding = 4; lastKnownFileType = sourcecode.c.c; name = reverse.c; path = text_cmds/tail/reverse.c; sourceTree = SOURCE_ROOT; };
		22F08040209761EA003C3BF0 /* read.c */ = {isa = PBXFileReference; fileEncoding = 4; lastKnownFileType = sourcecode.c.c; name = read.c; path = text_cmds/tail/read.c; sourceTree = SOURCE_ROOT; };
		22F08045209761F4003C3BF0 /* tail.c */ = {isa = PBXFileReference; fileEncoding = 4; lastKnownFileType = sourcecode.c.c; name = tail.c; path = text_cmds/tail/tail.c; sourceTree = SOURCE_ROOT; };
		22F08048209766BC003C3BF0 /* mem.c */ = {isa = PBXFileReference; fileEncoding = 4; lastKnownFileType = sourcecode.c.c; name = mem.c; path = text_cmds/sort/mem.c; sourceTree = SOURCE_ROOT; };
		22F08049209766BD003C3BF0 /* sort.c */ = {isa = PBXFileReference; fileEncoding = 4; lastKnownFileType = sourcecode.c.c; name = sort.c; path = text_cmds/sort/sort.c; sourceTree = SOURCE_ROOT; };
		22F0804A209766BD003C3BF0 /* file.c */ = {isa = PBXFileReference; fileEncoding = 4; lastKnownFileType = sourcecode.c.c; name = file.c; path = text_cmds/sort/file.c; sourceTree = SOURCE_ROOT; };
		22F0804B209766BD003C3BF0 /* commoncrypto.c */ = {isa = PBXFileReference; fileEncoding = 4; lastKnownFileType = sourcecode.c.c; name = commoncrypto.c; path = text_cmds/sort/commoncrypto.c; sourceTree = SOURCE_ROOT; };
		22F0804C209766BD003C3BF0 /* bwstring.c */ = {isa = PBXFileReference; fileEncoding = 4; lastKnownFileType = sourcecode.c.c; name = bwstring.c; path = text_cmds/sort/bwstring.c; sourceTree = SOURCE_ROOT; };
		22F0804D209766BD003C3BF0 /* vsort.c */ = {isa = PBXFileReference; fileEncoding = 4; lastKnownFileType = sourcecode.c.c; name = vsort.c; path = text_cmds/sort/vsort.c; sourceTree = SOURCE_ROOT; };
		22F0804E209766BD003C3BF0 /* coll.c */ = {isa = PBXFileReference; fileEncoding = 4; lastKnownFileType = sourcecode.c.c; name = coll.c; path = text_cmds/sort/coll.c; sourceTree = SOURCE_ROOT; };
		22F0804F209766BD003C3BF0 /* radixsort.c */ = {isa = PBXFileReference; fileEncoding = 4; lastKnownFileType = sourcecode.c.c; name = radixsort.c; path = text_cmds/sort/radixsort.c; sourceTree = SOURCE_ROOT; };
		22F0805920979938003C3BF0 /* uniq.c */ = {isa = PBXFileReference; fileEncoding = 4; lastKnownFileType = sourcecode.c.c; name = uniq.c; path = text_cmds/uniq/uniq.c; sourceTree = SOURCE_ROOT; };
		22F567C72020B807009850FD /* openssl.framework */ = {isa = PBXFileReference; lastKnownFileType = wrapper.framework; name = openssl.framework; path = Frameworks/openssl.framework; sourceTree = "<group>"; };
		22F567DD2020BAD9009850FD /* libz.tbd */ = {isa = PBXFileReference; lastKnownFileType = "sourcecode.text-based-dylib-definition"; name = libz.tbd; path = usr/lib/libz.tbd; sourceTree = SDKROOT; };
		22F568222020C42F009850FD /* libxml2.tbd */ = {isa = PBXFileReference; lastKnownFileType = "sourcecode.text-based-dylib-definition"; name = libxml2.tbd; path = usr/lib/libxml2.tbd; sourceTree = SDKROOT; };
		22F6A10C2068390800E618F9 /* shell.framework */ = {isa = PBXFileReference; explicitFileType = wrapper.framework; includeInIndex = 0; path = shell.framework; sourceTree = BUILT_PRODUCTS_DIR; };
		22F6A10E2068390800E618F9 /* text.h */ = {isa = PBXFileReference; lastKnownFileType = sourcecode.c.h; path = text.h; sourceTree = "<group>"; };
		22F6A10F2068390800E618F9 /* Info.plist */ = {isa = PBXFileReference; lastKnownFileType = text.plist.xml; path = Info.plist; sourceTree = "<group>"; };
		22F6A128206839EF00E618F9 /* text.framework */ = {isa = PBXFileReference; explicitFileType = wrapper.framework; includeInIndex = 0; path = text.framework; sourceTree = BUILT_PRODUCTS_DIR; };
		22F6A12A206839EF00E618F9 /* text.h */ = {isa = PBXFileReference; lastKnownFileType = sourcecode.c.h; path = text.h; sourceTree = "<group>"; };
		22F6A12B206839EF00E618F9 /* Info.plist */ = {isa = PBXFileReference; lastKnownFileType = text.plist.xml; path = Info.plist; sourceTree = "<group>"; };
		22F6A14F20683BBD00E618F9 /* awk.framework */ = {isa = PBXFileReference; explicitFileType = wrapper.framework; includeInIndex = 0; path = awk.framework; sourceTree = BUILT_PRODUCTS_DIR; };
		22F6A15120683BBD00E618F9 /* awk.h */ = {isa = PBXFileReference; lastKnownFileType = sourcecode.c.h; path = awk.h; sourceTree = "<group>"; };
		22F6A15220683BBD00E618F9 /* Info.plist */ = {isa = PBXFileReference; lastKnownFileType = text.plist.xml; path = Info.plist; sourceTree = "<group>"; };
		22F6A16620683D5200E618F9 /* ssh_cmd.framework */ = {isa = PBXFileReference; explicitFileType = wrapper.framework; includeInIndex = 0; path = ssh_cmd.framework; sourceTree = BUILT_PRODUCTS_DIR; };
		22F6A16820683D5200E618F9 /* ssh_cmd.h */ = {isa = PBXFileReference; lastKnownFileType = sourcecode.c.h; path = ssh_cmd.h; sourceTree = "<group>"; };
		22F6A16920683D5200E618F9 /* Info.plist */ = {isa = PBXFileReference; lastKnownFileType = text.plist.xml; path = Info.plist; sourceTree = "<group>"; };
		22F6A1AF20683F4100E618F9 /* curl_ios.framework */ = {isa = PBXFileReference; explicitFileType = wrapper.framework; includeInIndex = 0; path = curl_ios.framework; sourceTree = BUILT_PRODUCTS_DIR; };
		22F6A1B220683F4100E618F9 /* Info.plist */ = {isa = PBXFileReference; lastKnownFileType = text.plist.xml; name = Info.plist; path = ../curl_ios/Info.plist; sourceTree = "<group>"; };
/* End PBXFileReference section */

/* Begin PBXFrameworksBuildPhase section */
		223496A71FD5FC71007ED1A9 /* Frameworks */ = {
			isa = PBXFrameworksBuildPhase;
			buildActionMask = 2147483647;
			files = (
			);
			runOnlyForDeploymentPostprocessing = 0;
		};
		225E1B672067F39F005AC151 /* Frameworks */ = {
			isa = PBXFrameworksBuildPhase;
			buildActionMask = 2147483647;
			files = (
				22AFD0192067F79200881B2A /* libbz2.tbd in Frameworks */,
				22AFD0182067F78800881B2A /* libxml2.tbd in Frameworks */,
				22AFD0172067F78200881B2A /* ios_system.framework in Frameworks */,
			);
			runOnlyForDeploymentPostprocessing = 0;
		};
		228264E42067F0A9002F9671 /* Frameworks */ = {
			isa = PBXFrameworksBuildPhase;
			buildActionMask = 2147483647;
			files = (
				228265182067F2B4002F9671 /* libncurses.tbd in Frameworks */,
				228265172067F2A4002F9671 /* libbz2.tbd in Frameworks */,
				228265162067F29B002F9671 /* ios_system.framework in Frameworks */,
			);
			runOnlyForDeploymentPostprocessing = 0;
		};
		22F6A1082068390800E618F9 /* Frameworks */ = {
			isa = PBXFrameworksBuildPhase;
			buildActionMask = 2147483647;
			files = (
				22F6A130206839FF00E618F9 /* libresolv.9.tbd in Frameworks */,
				22F6A122206839BB00E618F9 /* ios_system.framework in Frameworks */,
			);
			runOnlyForDeploymentPostprocessing = 0;
		};
		22F6A124206839EF00E618F9 /* Frameworks */ = {
			isa = PBXFrameworksBuildPhase;
			buildActionMask = 2147483647;
			files = (
				22F6A13220683A1100E618F9 /* libbz2.tbd in Frameworks */,
				22F6A13120683A0B00E618F9 /* ios_system.framework in Frameworks */,
			);
			runOnlyForDeploymentPostprocessing = 0;
		};
		22F6A14B20683BBD00E618F9 /* Frameworks */ = {
			isa = PBXFrameworksBuildPhase;
			buildActionMask = 2147483647;
			files = (
				22F6A16020683BDC00E618F9 /* ios_system.framework in Frameworks */,
			);
			runOnlyForDeploymentPostprocessing = 0;
		};
		22F6A16220683D5200E618F9 /* Frameworks */ = {
			isa = PBXFrameworksBuildPhase;
			buildActionMask = 2147483647;
			files = (
				22F6A1A920683E5700E618F9 /* libz.tbd in Frameworks */,
				22F6A1A820683E5000E618F9 /* libresolv.9.tbd in Frameworks */,
				22F6A16F20683D8000E618F9 /* openssl.framework in Frameworks */,
				22F6A17020683D8000E618F9 /* libssh2.framework in Frameworks */,
				22F6A16E20683D6F00E618F9 /* ios_system.framework in Frameworks */,
			);
			runOnlyForDeploymentPostprocessing = 0;
		};
		22F6A1AB20683F4100E618F9 /* Frameworks */ = {
			isa = PBXFrameworksBuildPhase;
			buildActionMask = 2147483647;
			files = (
				22F6A25F20683FB200E618F9 /* openssl.framework in Frameworks */,
				22F6A26020683FB200E618F9 /* libssh2.framework in Frameworks */,
				22F6A25E20683F9B00E618F9 /* ios_system.framework in Frameworks */,
			);
			runOnlyForDeploymentPostprocessing = 0;
		};
/* End PBXFrameworksBuildPhase section */

/* Begin PBXGroup section */
		22327A9D209E3AB20026B98C /* md5 */ = {
			isa = PBXGroup;
			children = (
				22327A9E209E3ADD0026B98C /* md5.c */,
				22327AA0209E3AE30026B98C /* commoncrypto.c */,
			);
			name = md5;
			sourceTree = "<group>";
		};
		223496A11FD5FC71007ED1A9 = {
			isa = PBXGroup;
			children = (
				22878D4B2036212E00286AF1 /* ssh */,
				22319F9E1FDC2332004D875A /* getopt.c */,
				225F060F2016751800466685 /* getopt_long.c */,
				22F0803620973712003C3BF0 /* libc_replacement.c */,
				22CF27661FDB3FDA0087DDAD /* ios_error.h */,
				22B7530A2069801700F2B025 /* curl_ios.h */,
				22B753042068DF8400F2B025 /* shell.h */,
				226378091FDB3EC700AE8827 /* file_cmds_ios */,
				226378CA1FDB3F2B00AE8827 /* shell_cmds_ios */,
				22CF27B01FDB42F50087DDAD /* text_cmds_grp */,
				22577D401FDB478E0050F312 /* libarchive_grp */,
				2248DB192004F7F100F2944C /* awk */,
				22577F9D1FDB4D220050F312 /* curl_grp */,
				223496B61FD5FC89007ED1A9 /* ios_system.m */,
				223496AD1FD5FC71007ED1A9 /* ios_system */,
				228264E92067F0A9002F9671 /* files */,
				225E1B6C2067F39F005AC151 /* tar */,
				22F6A10D2068390800E618F9 /* text */,
				22F6A129206839EF00E618F9 /* text */,
				22F6A15020683BBD00E618F9 /* awk */,
				22F6A16720683D5200E618F9 /* ssh_cmd */,
				22F6A1B020683F4100E618F9 /* curl */,
				223496AC1FD5FC71007ED1A9 /* Products */,
				223497AB1FD6CF7A007ED1A9 /* Frameworks */,
			);
			sourceTree = "<group>";
		};
		223496AC1FD5FC71007ED1A9 /* Products */ = {
			isa = PBXGroup;
			children = (
				223496AB1FD5FC71007ED1A9 /* ios_system.framework */,
				228264E82067F0A9002F9671 /* files.framework */,
				225E1B6B2067F39F005AC151 /* tar.framework */,
				22F6A10C2068390800E618F9 /* shell.framework */,
				22F6A128206839EF00E618F9 /* text.framework */,
				22F6A14F20683BBD00E618F9 /* awk.framework */,
				22F6A16620683D5200E618F9 /* ssh_cmd.framework */,
				22F6A1AF20683F4100E618F9 /* curl_ios.framework */,
			);
			name = Products;
			sourceTree = "<group>";
		};
		223496AD1FD5FC71007ED1A9 /* ios_system */ = {
			isa = PBXGroup;
			children = (
				223496AE1FD5FC71007ED1A9 /* ios_system.h */,
				223496AF1FD5FC71007ED1A9 /* Info.plist */,
				222446322065642E0018D400 /* sessionParameters.h */,
				222446332065642E0018D400 /* sessionParameters.m */,
			);
			path = ios_system;
			sourceTree = "<group>";
		};
		223497AB1FD6CF7A007ED1A9 /* Frameworks */ = {
			isa = PBXGroup;
			children = (
				227F87D6202EFA68001751C6 /* libncurses.tbd */,
				2253BA1D201942B10019CB39 /* libresolv.9.tbd */,
				22F568222020C42F009850FD /* libxml2.tbd */,
				22F567DD2020BAD9009850FD /* libz.tbd */,
				22F567C72020B807009850FD /* openssl.framework */,
				22AC09E520209C57006F7D8B /* libssh2.framework */,
				22CF27AC1FDB42AF0087DDAD /* libbz2.tbd */,
			);
			name = Frameworks;
			sourceTree = "<group>";
		};
		2248DAFF2004A58600F2944C /* ed */ = {
			isa = PBXGroup;
			children = (
				2248DB062004A5F900F2944C /* buf.c */,
				2248DB052004A5F900F2944C /* cbc.c */,
				2248DB012004A5F800F2944C /* glbl.c */,
				2248DB022004A5F800F2944C /* io.c */,
				2248DB002004A5F800F2944C /* main.c */,
				2248DB072004A5F900F2944C /* re.c */,
				2248DB042004A5F900F2944C /* sub.c */,
				2248DB032004A5F900F2944C /* undo.c */,
			);
			name = ed;
			path = text_cmds_grp/ed;
			sourceTree = "<group>";
		};
		2248DB102004C5C500F2944C /* sed */ = {
			isa = PBXGroup;
			children = (
				2248DB142004C5DB00F2944C /* compile.c */,
				2248DB122004C5DB00F2944C /* main.c */,
				2248DB112004C5DB00F2944C /* misc.c */,
				2248DB132004C5DB00F2944C /* process.c */,
			);
			path = sed;
			sourceTree = "<group>";
		};
		2248DB192004F7F100F2944C /* awk */ = {
			isa = PBXGroup;
			children = (
				2248DB202004F82700F2944C /* b.c */,
				2248DB1E2004F82600F2944C /* lex.c */,
				2248DB1F2004F82600F2944C /* lib.c */,
				2248DB242004F82700F2944C /* main.c */,
				2248DB1D2004F82600F2944C /* parse.c */,
				2248DB232004F82700F2944C /* proctab.c */,
				2248DB1B2004F82600F2944C /* run.c */,
				2248DB212004F82700F2944C /* tran.c */,
				2248DB1A2004F82600F2944C /* ytab.c */,
			);
			path = awk;
			sourceTree = "<group>";
		};
		22577D401FDB478E0050F312 /* libarchive_grp */ = {
			isa = PBXGroup;
			children = (
				22577F991FDB47CC0050F312 /* config.h */,
				22577F491FDB47B70050F312 /* tar */,
				22577D4E1FDB47A90050F312 /* libarchive */,
				22577D441FDB47A90050F312 /* libarchive_fe */,
			);
			name = libarchive_grp;
			sourceTree = "<group>";
		};
		22577D441FDB47A90050F312 /* libarchive_fe */ = {
			isa = PBXGroup;
			children = (
				22577D451FDB47A90050F312 /* err.c */,
				22577D461FDB47A90050F312 /* lafe_err.h */,
				22577D471FDB47A90050F312 /* lafe_platform.h */,
				22577D481FDB47A90050F312 /* line_reader.c */,
				22577D491FDB47A90050F312 /* line_reader.h */,
				22577D4A1FDB47A90050F312 /* matching.c */,
				22577D4B1FDB47A90050F312 /* matching.h */,
				22577D4C1FDB47A90050F312 /* pathmatch.c */,
				22577D4D1FDB47A90050F312 /* pathmatch.h */,
			);
			name = libarchive_fe;
			path = libarchive/libarchive/libarchive_fe;
			sourceTree = "<group>";
		};
		22577D4E1FDB47A90050F312 /* libarchive */ = {
			isa = PBXGroup;
			children = (
				22577D4F1FDB47A90050F312 /* archive.h */,
				22577D501FDB47A90050F312 /* archive_check_magic.c */,
				22577D511FDB47A90050F312 /* archive_crc32.h */,
				22577D521FDB47A90050F312 /* archive_endian.h */,
				22577D541FDB47A90050F312 /* archive_entry.c */,
				22577D551FDB47A90050F312 /* archive_entry.h */,
				22577D561FDB47A90050F312 /* archive_entry_copy_bhfi.c */,
				22577D571FDB47A90050F312 /* archive_entry_copy_stat.c */,
				22577D581FDB47A90050F312 /* archive_entry_link_resolver.c */,
				22577D591FDB47A90050F312 /* archive_entry_private.h */,
				22577D5A1FDB47A90050F312 /* archive_entry_stat.c */,
				22577D5B1FDB47A90050F312 /* archive_entry_strmode.c */,
				22577D5C1FDB47A90050F312 /* archive_entry_xattr.c */,
				22577D5D1FDB47A90050F312 /* archive_hash.h */,
				22577D5E1FDB47A90050F312 /* archive_platform.h */,
				22577D5F1FDB47A90050F312 /* archive_private.h */,
				22577D611FDB47A90050F312 /* archive_read.c */,
				22577D621FDB47A90050F312 /* archive_read_data_into_fd.c */,
				22577D641FDB47A90050F312 /* archive_read_disk.c */,
				22577D651FDB47A90050F312 /* archive_read_disk_entry_from_file.c */,
				22577D661FDB47A90050F312 /* archive_read_disk_private.h */,
				22577D671FDB47A90050F312 /* archive_read_disk_set_standard_lookup.c */,
				22577D681FDB47A90050F312 /* archive_read_extract.c */,
				22577D691FDB47A90050F312 /* archive_read_open_fd.c */,
				22577D6A1FDB47A90050F312 /* archive_read_open_file.c */,
				22577D6B1FDB47A90050F312 /* archive_read_open_filename.c */,
				22577D6C1FDB47A90050F312 /* archive_read_open_memory.c */,
				22577D6D1FDB47A90050F312 /* archive_read_private.h */,
				22577D6E1FDB47A90050F312 /* archive_read_support_compression_all.c */,
				22577D6F1FDB47A90050F312 /* archive_read_support_compression_bzip2.c */,
				22577D701FDB47A90050F312 /* archive_read_support_compression_compress.c */,
				22577D711FDB47A90050F312 /* archive_read_support_compression_gzip.c */,
				22577D721FDB47A90050F312 /* archive_read_support_compression_none.c */,
				22577D731FDB47A90050F312 /* archive_read_support_compression_program.c */,
				22577D741FDB47A90050F312 /* archive_read_support_compression_rpm.c */,
				22577D751FDB47A90050F312 /* archive_read_support_compression_uu.c */,
				22577D761FDB47A90050F312 /* archive_read_support_compression_xz.c */,
				22577D771FDB47A90050F312 /* archive_read_support_format_all.c */,
				22577D781FDB47A90050F312 /* archive_read_support_format_ar.c */,
				22577D791FDB47A90050F312 /* archive_read_support_format_cpio.c */,
				22577D7A1FDB47A90050F312 /* archive_read_support_format_empty.c */,
				22577D7B1FDB47A90050F312 /* archive_read_support_format_iso9660.c */,
				22577D7C1FDB47A90050F312 /* archive_read_support_format_mtree.c */,
				22577D7D1FDB47A90050F312 /* archive_read_support_format_raw.c */,
				22577D7E1FDB47A90050F312 /* archive_read_support_format_tar.c */,
				22577D7F1FDB47A90050F312 /* archive_read_support_format_xar.c */,
				22577D801FDB47A90050F312 /* archive_read_support_format_zip.c */,
				22577D811FDB47A90050F312 /* archive_string.c */,
				22577D821FDB47A90050F312 /* archive_string.h */,
				22577D831FDB47A90050F312 /* archive_string_sprintf.c */,
				22577D851FDB47A90050F312 /* archive_util.c */,
				22577D861FDB47A90050F312 /* archive_virtual.c */,
				22577D871FDB47A90050F312 /* archive_windows.c */,
				22577D881FDB47A90050F312 /* archive_windows.h */,
				22577D8A1FDB47A90050F312 /* archive_write.c */,
				22577D8C1FDB47A90050F312 /* archive_write_disk.c */,
				22577D8D1FDB47A90050F312 /* archive_write_disk_private.h */,
				22577D8E1FDB47A90050F312 /* archive_write_disk_set_standard_lookup.c */,
				22577D8F1FDB47A90050F312 /* archive_write_open_fd.c */,
				22577D901FDB47A90050F312 /* archive_write_open_file.c */,
				22577D911FDB47A90050F312 /* archive_write_open_filename.c */,
				22577D921FDB47A90050F312 /* archive_write_open_memory.c */,
				22577D931FDB47A90050F312 /* archive_write_private.h */,
				22577D941FDB47A90050F312 /* archive_write_set_compression_bzip2.c */,
				22577D951FDB47A90050F312 /* archive_write_set_compression_compress.c */,
				22577D961FDB47A90050F312 /* archive_write_set_compression_gzip.c */,
				22577D971FDB47A90050F312 /* archive_write_set_compression_none.c */,
				22577D981FDB47A90050F312 /* archive_write_set_compression_program.c */,
				22577D991FDB47A90050F312 /* archive_write_set_compression_xz.c */,
				22577D9A1FDB47A90050F312 /* archive_write_set_format.c */,
				22577D9B1FDB47A90050F312 /* archive_write_set_format_ar.c */,
				22577D9C1FDB47A90050F312 /* archive_write_set_format_by_name.c */,
				22577D9D1FDB47A90050F312 /* archive_write_set_format_cpio.c */,
				22577D9E1FDB47A90050F312 /* archive_write_set_format_cpio_newc.c */,
				22577D9F1FDB47A90050F312 /* archive_write_set_format_mtree.c */,
				22577DA01FDB47A90050F312 /* archive_write_set_format_pax.c */,
				22577DA11FDB47A90050F312 /* archive_write_set_format_shar.c */,
				22577DA21FDB47A90050F312 /* archive_write_set_format_ustar.c */,
				22577DA31FDB47A90050F312 /* archive_write_set_format_zip.c */,
				22577DA51FDB47A90050F312 /* config_freebsd.h */,
				22577DA71FDB47A90050F312 /* filter_fork.c */,
				22577DA81FDB47A90050F312 /* filter_fork.h */,
				22577DA91FDB47A90050F312 /* filter_fork_windows.c */,
			);
			name = libarchive;
			path = libarchive/libarchive/libarchive;
			sourceTree = "<group>";
		};
		22577F491FDB47B70050F312 /* tar */ = {
			isa = PBXGroup;
			children = (
				22577F4B1FDB47B70050F312 /* bsdtar.c */,
				22577F4C1FDB47B70050F312 /* bsdtar.h */,
				22577F4D1FDB47B70050F312 /* bsdtar_platform.h */,
				22577F4E1FDB47B70050F312 /* bsdtar_windows.c */,
				22577F4F1FDB47B70050F312 /* bsdtar_windows.h */,
				22577F511FDB47B70050F312 /* cmdline.c */,
				22577F521FDB47B70050F312 /* config_freebsd.h */,
				22577F531FDB47B70050F312 /* getdate.c */,
				22577F541FDB47B70050F312 /* read.c */,
				22577F551FDB47B70050F312 /* subst.c */,
				22577F6E1FDB47B70050F312 /* tree.c */,
				22577F6F1FDB47B70050F312 /* tree.h */,
				22577F701FDB47B70050F312 /* util.c */,
				22577F711FDB47B70050F312 /* write.c */,
			);
			name = tar;
			path = libarchive/libarchive/tar;
			sourceTree = "<group>";
		};
		22577F9D1FDB4D220050F312 /* curl_grp */ = {
			isa = PBXGroup;
			children = (
				2257811A1FDB4D380050F312 /* curl_config.h */,
				22577F9E1FDB4D370050F312 /* lib */,
				225780B41FDB4D380050F312 /* src */,
			);
			path = curl_grp;
			sourceTree = "<group>";
		};
		22577F9E1FDB4D370050F312 /* lib */ = {
			isa = PBXGroup;
			children = (
				22577F9F1FDB4D370050F312 /* amigaos.c */,
				22577FA21FDB4D370050F312 /* asyn-ares.c */,
				22577FA31FDB4D370050F312 /* asyn-thread.c */,
				22577FA51FDB4D370050F312 /* base64.c */,
				22577FB21FDB4D370050F312 /* conncache.c */,
				22577FB41FDB4D370050F312 /* connect.c */,
				22577FB61FDB4D370050F312 /* content_encoding.c */,
				22577FB81FDB4D370050F312 /* cookie.c */,
				22577FBA1FDB4D370050F312 /* curl_addrinfo.c */,
				22577FBF1FDB4D370050F312 /* curl_des.c */,
				22577FC11FDB4D370050F312 /* curl_endian.c */,
				22577FC31FDB4D370050F312 /* curl_fnmatch.c */,
				22577FC51FDB4D370050F312 /* curl_gethostname.c */,
				22577FC71FDB4D370050F312 /* curl_gssapi.c */,
				22577FCE1FDB4D370050F312 /* curl_memrchr.c */,
				22577FD01FDB4D370050F312 /* curl_multibyte.c */,
				22577FD21FDB4D370050F312 /* curl_ntlm_core.c */,
				22577FD41FDB4D370050F312 /* curl_ntlm_wb.c */,
				22577FD71FDB4D370050F312 /* curl_rtmp.c */,
				22577FD91FDB4D370050F312 /* curl_sasl.c */,
				22577FDE1FDB4D370050F312 /* curl_sspi.c */,
				22577FE01FDB4D370050F312 /* curl_threads.c */,
				22577FE31FDB4D370050F312 /* dict.c */,
				22577FE51FDB4D370050F312 /* dotdot.c */,
				22577FE71FDB4D370050F312 /* easy.c */,
				22577FE91FDB4D370050F312 /* escape.c */,
				22577FEB1FDB4D370050F312 /* file.c */,
				22577FED1FDB4D370050F312 /* fileinfo.c */,
				22577FF01FDB4D370050F312 /* formdata.c */,
				22577FF21FDB4D370050F312 /* ftp.c */,
				22577FF41FDB4D370050F312 /* ftplistparser.c */,
				22577FF61FDB4D370050F312 /* getenv.c */,
				22577FF71FDB4D370050F312 /* getinfo.c */,
				22577FF91FDB4D370050F312 /* gopher.c */,
				22577FFB1FDB4D370050F312 /* hash.c */,
				22577FFD1FDB4D370050F312 /* hmac.c */,
				22577FFE1FDB4D370050F312 /* hostasyn.c */,
				22577FFF1FDB4D370050F312 /* hostcheck.c */,
				225780011FDB4D370050F312 /* hostip.c */,
				225780031FDB4D370050F312 /* hostip4.c */,
				225780041FDB4D370050F312 /* hostip6.c */,
				225780051FDB4D370050F312 /* hostsyn.c */,
				225780061FDB4D370050F312 /* http.c */,
				225780081FDB4D370050F312 /* http2.c */,
				2257800A1FDB4D370050F312 /* http_chunks.c */,
				2257800C1FDB4D370050F312 /* http_digest.c */,
				2257800E1FDB4D370050F312 /* http_negotiate.c */,
				225780101FDB4D370050F312 /* http_ntlm.c */,
				225780121FDB4D370050F312 /* http_proxy.c */,
				225780141FDB4D370050F312 /* idn_win32.c */,
				225780151FDB4D370050F312 /* if2ip.c */,
				225780171FDB4D370050F312 /* imap.c */,
				225780191FDB4D370050F312 /* inet_ntop.c */,
				2257801B1FDB4D370050F312 /* inet_pton.c */,
				2257801D1FDB4D370050F312 /* krb5.c */,
				2257801E1FDB4D370050F312 /* ldap.c */,
				225780221FDB4D380050F312 /* llist.c */,
				2257802E1FDB4D380050F312 /* md4.c */,
				2257802F1FDB4D380050F312 /* md5.c */,
				225780301FDB4D380050F312 /* memdebug.c */,
				225780341FDB4D380050F312 /* mprintf.c */,
				225780351FDB4D380050F312 /* multi.c */,
				225780381FDB4D380050F312 /* netrc.c */,
				2257803A1FDB4D380050F312 /* non-ascii.c */,
				2257803C1FDB4D380050F312 /* nonblock.c */,
				2257803E1FDB4D380050F312 /* nwlib.c */,
				2257803F1FDB4D380050F312 /* nwos.c */,
				225780431FDB4D380050F312 /* openldap.c */,
				225780441FDB4D380050F312 /* parsedate.c */,
				225780461FDB4D380050F312 /* pingpong.c */,
				225780481FDB4D380050F312 /* pipeline.c */,
				2257804A1FDB4D380050F312 /* pop3.c */,
				2257804C1FDB4D380050F312 /* progress.c */,
				2257804E1FDB4D380050F312 /* rand.c */,
				225780501FDB4D380050F312 /* rtsp.c */,
				225780521FDB4D380050F312 /* security.c */,
				225780531FDB4D380050F312 /* select.c */,
				225780551FDB4D380050F312 /* sendf.c */,
				225780591FDB4D380050F312 /* share.c */,
				2257805C1FDB4D380050F312 /* slist.c */,
				2257805E1FDB4D380050F312 /* smb.c */,
				225780601FDB4D380050F312 /* smtp.c */,
				225780631FDB4D380050F312 /* socks.c */,
				225780651FDB4D380050F312 /* socks_gssapi.c */,
				225780661FDB4D380050F312 /* socks_sspi.c */,
				225780671FDB4D380050F312 /* speedcheck.c */,
				225780691FDB4D380050F312 /* splay.c */,
				2257806B1FDB4D380050F312 /* ssh.c */,
				2257806D1FDB4D380050F312 /* strcase.c */,
				2257806F1FDB4D380050F312 /* strdup.c */,
				225780711FDB4D380050F312 /* strerror.c */,
				225780731FDB4D380050F312 /* strtok.c */,
				225780751FDB4D380050F312 /* strtoofft.c */,
				225780771FDB4D380050F312 /* system_win32.c */,
				225780791FDB4D380050F312 /* telnet.c */,
				2257807B1FDB4D380050F312 /* tftp.c */,
				2257807D1FDB4D380050F312 /* timeval.c */,
				2257807F1FDB4D380050F312 /* transfer.c */,
				225780811FDB4D380050F312 /* url.c */,
				225780841FDB4D380050F312 /* vauth */,
				225780941FDB4D380050F312 /* version.c */,
				225780951FDB4D380050F312 /* vtls */,
				225780AE1FDB4D380050F312 /* warnless.c */,
				225780B01FDB4D380050F312 /* wildcard.c */,
				225780B21FDB4D380050F312 /* x509asn1.c */,
			);
			name = lib;
			path = curl/curl/lib;
			sourceTree = SOURCE_ROOT;
		};
		225780841FDB4D380050F312 /* vauth */ = {
			isa = PBXGroup;
			children = (
				225780851FDB4D380050F312 /* cleartext.c */,
				225780861FDB4D380050F312 /* cram.c */,
				225780871FDB4D380050F312 /* digest.c */,
				225780891FDB4D380050F312 /* digest_sspi.c */,
				2257808A1FDB4D380050F312 /* krb5_gssapi.c */,
				2257808B1FDB4D380050F312 /* krb5_sspi.c */,
				2257808C1FDB4D380050F312 /* ntlm.c */,
				2257808E1FDB4D380050F312 /* ntlm_sspi.c */,
				2257808F1FDB4D380050F312 /* oauth2.c */,
				225780901FDB4D380050F312 /* spnego_gssapi.c */,
				225780911FDB4D380050F312 /* spnego_sspi.c */,
				225780921FDB4D380050F312 /* vauth.c */,
			);
			path = vauth;
			sourceTree = "<group>";
		};
		225780951FDB4D380050F312 /* vtls */ = {
			isa = PBXGroup;
			children = (
				225780961FDB4D380050F312 /* axtls.c */,
				225780981FDB4D380050F312 /* cyassl.c */,
				2257809A1FDB4D380050F312 /* darwinssl.c */,
				2257809C1FDB4D380050F312 /* gskit.c */,
				2257809E1FDB4D380050F312 /* gtls.c */,
				225780A01FDB4D380050F312 /* mbedtls.c */,
				225780A21FDB4D380050F312 /* nss.c */,
				225780A41FDB4D380050F312 /* openssl.c */,
				225780A61FDB4D380050F312 /* polarssl.c */,
				225780A81FDB4D380050F312 /* polarssl_threadlock.c */,
				225780AA1FDB4D380050F312 /* schannel.c */,
				225780AC1FDB4D380050F312 /* vtls.c */,
			);
			path = vtls;
			sourceTree = "<group>";
		};
		225780B41FDB4D380050F312 /* src */ = {
			isa = PBXGroup;
			children = (
				225780C71FDB4D380050F312 /* slist_wc.c */,
				225780C91FDB4D380050F312 /* tool_binmode.c */,
				225780CB1FDB4D380050F312 /* tool_bname.c */,
				225780CD1FDB4D380050F312 /* tool_cb_dbg.c */,
				225780CF1FDB4D380050F312 /* tool_cb_hdr.c */,
				225780D11FDB4D380050F312 /* tool_cb_prg.c */,
				225780D31FDB4D380050F312 /* tool_cb_rea.c */,
				225780D51FDB4D380050F312 /* tool_cb_see.c */,
				225780D71FDB4D380050F312 /* tool_cb_wrt.c */,
				225780D91FDB4D380050F312 /* tool_cfgable.c */,
				225780DB1FDB4D380050F312 /* tool_convert.c */,
				225780DD1FDB4D380050F312 /* tool_dirhie.c */,
				225780DF1FDB4D380050F312 /* tool_doswin.c */,
				225780E11FDB4D380050F312 /* tool_easysrc.c */,
				225780E31FDB4D380050F312 /* tool_formparse.c */,
				225780E51FDB4D380050F312 /* tool_getparam.c */,
				225780E71FDB4D380050F312 /* tool_getpass.c */,
				225780E91FDB4D380050F312 /* tool_help.c */,
				225780EB1FDB4D380050F312 /* tool_helpers.c */,
				225780ED1FDB4D380050F312 /* tool_homedir.c */,
				225780EF1FDB4D380050F312 /* tool_hugehelp.c */,
				225780F11FDB4D380050F312 /* tool_libinfo.c */,
				225780F31FDB4D380050F312 /* tool_main.c */,
				225780F51FDB4D380050F312 /* tool_metalink.c */,
				225780F71FDB4D380050F312 /* tool_mfiles.c */,
				225780F91FDB4D380050F312 /* tool_msgs.c */,
				225780FB1FDB4D380050F312 /* tool_operate.c */,
				225780FD1FDB4D380050F312 /* tool_operhlp.c */,
				225780FF1FDB4D380050F312 /* tool_panykey.c */,
				225781011FDB4D380050F312 /* tool_paramhlp.c */,
				225781031FDB4D380050F312 /* tool_parsecfg.c */,
				225781061FDB4D380050F312 /* tool_setopt.c */,
				225781091FDB4D380050F312 /* tool_sleep.c */,
				2257810B1FDB4D380050F312 /* tool_strdup.c */,
				2257810D1FDB4D380050F312 /* tool_urlglob.c */,
				2257810F1FDB4D380050F312 /* tool_util.c */,
				225781121FDB4D380050F312 /* tool_vms.c */,
				225781141FDB4D380050F312 /* tool_writeenv.c */,
				225781161FDB4D380050F312 /* tool_writeout.c */,
				225781181FDB4D380050F312 /* tool_xattr.c */,
			);
			name = src;
			path = curl/curl/src;
			sourceTree = SOURCE_ROOT;
		};
		225E1B6C2067F39F005AC151 /* tar */ = {
			isa = PBXGroup;
			children = (
				225E1B6D2067F39F005AC151 /* tar.h */,
				225E1B6E2067F39F005AC151 /* Info.plist */,
			);
			path = tar;
			sourceTree = "<group>";
		};
		225F060920163BFC00466685 /* tee */ = {
			isa = PBXGroup;
			children = (
				225F060A20163C2000466685 /* tee.c */,
			);
			path = tee;
			sourceTree = "<group>";
		};
		226378091FDB3EC700AE8827 /* file_cmds_ios */ = {
			isa = PBXGroup;
			children = (
				226378411FDB3EE300AE8827 /* humanize_number.c */,
				2263781D1FDB3EE200AE8827 /* ncurses_dll.h */,
				2263780D1FDB3EE100AE8827 /* termcap.h */,
				226378121FDB3EE200AE8827 /* chflags */,
				226378491FDB3EE300AE8827 /* chmod */,
				2263786F1FDB3EE300AE8827 /* chown */,
				226378251FDB3EE200AE8827 /* cksum */,
				2263784E1FDB3EE300AE8827 /* compress */,
				226378151FDB3EE200AE8827 /* cp */,
				226378381FDB3EE200AE8827 /* df */,
				226378461FDB3EE300AE8827 /* du */,
				2263785A1FDB3EE300AE8827 /* gzip */,
				2263783C1FDB3EE300AE8827 /* ln */,
				226378301FDB3EE200AE8827 /* ls */,
				226378221FDB3EE200AE8827 /* mkdir */,
				2263780E1FDB3EE100AE8827 /* mv */,
				2263781E1FDB3EE200AE8827 /* rm */,
				2263780A1FDB3EE100AE8827 /* rmdir */,
				226378421FDB3EE300AE8827 /* stat */,
				2263781A1FDB3EE200AE8827 /* touch */,
			);
			path = file_cmds_ios;
			sourceTree = "<group>";
		};
		2263780A1FDB3EE100AE8827 /* rmdir */ = {
			isa = PBXGroup;
			children = (
				2263780C1FDB3EE100AE8827 /* rmdir.c */,
			);
			name = rmdir;
			path = file_cmds/rmdir;
			sourceTree = SOURCE_ROOT;
		};
		2263780E1FDB3EE100AE8827 /* mv */ = {
			isa = PBXGroup;
			children = (
				226378101FDB3EE100AE8827 /* mv.c */,
				226378111FDB3EE100AE8827 /* pathnames.h */,
			);
			name = mv;
			path = file_cmds/mv;
			sourceTree = SOURCE_ROOT;
		};
		226378121FDB3EE200AE8827 /* chflags */ = {
			isa = PBXGroup;
			children = (
				226378141FDB3EE200AE8827 /* chflags.c */,
			);
			name = chflags;
			path = file_cmds/chflags;
			sourceTree = SOURCE_ROOT;
		};
		226378151FDB3EE200AE8827 /* cp */ = {
			isa = PBXGroup;
			children = (
				226378171FDB3EE200AE8827 /* cp.c */,
				226378181FDB3EE200AE8827 /* extern.h */,
				226378191FDB3EE200AE8827 /* utils.c */,
			);
			name = cp;
			path = file_cmds/cp;
			sourceTree = SOURCE_ROOT;
		};
		2263781A1FDB3EE200AE8827 /* touch */ = {
			isa = PBXGroup;
			children = (
				2263781C1FDB3EE200AE8827 /* touch.c */,
			);
			name = touch;
			path = file_cmds/touch;
			sourceTree = SOURCE_ROOT;
		};
		2263781E1FDB3EE200AE8827 /* rm */ = {
			isa = PBXGroup;
			children = (
				226378201FDB3EE200AE8827 /* rm.c */,
			);
			name = rm;
			path = file_cmds/rm;
			sourceTree = SOURCE_ROOT;
		};
		226378221FDB3EE200AE8827 /* mkdir */ = {
			isa = PBXGroup;
			children = (
				226378241FDB3EE200AE8827 /* mkdir.c */,
			);
			name = mkdir;
			path = file_cmds/mkdir;
			sourceTree = SOURCE_ROOT;
		};
		226378251FDB3EE200AE8827 /* cksum */ = {
			isa = PBXGroup;
			children = (
				226378271FDB3EE200AE8827 /* cksum.c */,
				226378281FDB3EE200AE8827 /* crc.c */,
				226378291FDB3EE200AE8827 /* crc32.c */,
				2263782A1FDB3EE200AE8827 /* extern.h */,
				2263782B1FDB3EE200AE8827 /* print.c */,
				2263782D1FDB3EE200AE8827 /* sum1.c */,
				2263782E1FDB3EE200AE8827 /* sum2.c */,
			);
			name = cksum;
			path = file_cmds/cksum;
			sourceTree = SOURCE_ROOT;
		};
		226378301FDB3EE200AE8827 /* ls */ = {
			isa = PBXGroup;
			children = (
				226378311FDB3EE200AE8827 /* cmp.c */,
				226378321FDB3EE200AE8827 /* extern.h */,
				226378341FDB3EE200AE8827 /* ls.c */,
				226378351FDB3EE200AE8827 /* ls.h */,
				226378361FDB3EE200AE8827 /* print.c */,
				226378371FDB3EE200AE8827 /* util.c */,
			);
			name = ls;
			path = file_cmds/ls;
			sourceTree = SOURCE_ROOT;
		};
		226378381FDB3EE200AE8827 /* df */ = {
			isa = PBXGroup;
			children = (
				2263783A1FDB3EE200AE8827 /* df.c */,
				2263783B1FDB3EE200AE8827 /* vfslist.c */,
			);
			name = df;
			path = file_cmds/df;
			sourceTree = SOURCE_ROOT;
		};
		2263783C1FDB3EE300AE8827 /* ln */ = {
			isa = PBXGroup;
			children = (
				2263783F1FDB3EE300AE8827 /* ln.c */,
			);
			name = ln;
			path = file_cmds/ln;
			sourceTree = SOURCE_ROOT;
		};
		226378421FDB3EE300AE8827 /* stat */ = {
			isa = PBXGroup;
			children = (
				226378451FDB3EE300AE8827 /* stat.c */,
			);
			name = stat;
			path = file_cmds/stat;
			sourceTree = SOURCE_ROOT;
		};
		226378461FDB3EE300AE8827 /* du */ = {
			isa = PBXGroup;
			children = (
				226378481FDB3EE300AE8827 /* du.c */,
			);
			name = du;
			path = file_cmds/du;
			sourceTree = SOURCE_ROOT;
		};
		226378491FDB3EE300AE8827 /* chmod */ = {
			isa = PBXGroup;
			children = (
				2263784B1FDB3EE300AE8827 /* chmod.c */,
				2263784C1FDB3EE300AE8827 /* chmod_acl.c */,
				2263784D1FDB3EE300AE8827 /* chmod_acl.h */,
			);
			name = chmod;
			path = file_cmds/chmod;
			sourceTree = SOURCE_ROOT;
		};
		2263784E1FDB3EE300AE8827 /* compress */ = {
			isa = PBXGroup;
			children = (
				226378501FDB3EE300AE8827 /* compress.c */,
				226378581FDB3EE300AE8827 /* zopen.c */,
				226378591FDB3EE300AE8827 /* zopen.h */,
			);
			name = compress;
			path = file_cmds/compress;
			sourceTree = SOURCE_ROOT;
		};
		2263785A1FDB3EE300AE8827 /* gzip */ = {
			isa = PBXGroup;
			children = (
				2263785B1FDB3EE300AE8827 /* futimens.c */,
				2263785F1FDB3EE300AE8827 /* gzip.c */,
			);
			name = gzip;
			path = file_cmds/gzip;
			sourceTree = SOURCE_ROOT;
		};
		2263786F1FDB3EE300AE8827 /* chown */ = {
			isa = PBXGroup;
			children = (
				226378721FDB3EE300AE8827 /* chown.c */,
			);
			name = chown;
			path = file_cmds/chown;
			sourceTree = SOURCE_ROOT;
		};
		226378CA1FDB3F2B00AE8827 /* shell_cmds_ios */ = {
			isa = PBXGroup;
			children = (
				22C5057C209875E200FDDFA9 /* find */,
				225F060920163BFC00466685 /* tee */,
				22D8DEB4200791A500FAADB7 /* echo */,
				22CF276F1FDB3FDA0087DDAD /* date */,
				22CF276A1FDB3FDA0087DDAD /* env */,
				22CF27851FDB3FDA0087DDAD /* id */,
				22CF27601FDB3FDA0087DDAD /* libutil.h */,
				22CF27671FDB3FDA0087DDAD /* printenv */,
				22CF27771FDB3FDA0087DDAD /* pwd */,
				22CF277A1FDB3FDA0087DDAD /* uname */,
				22CF277D1FDB3FDA0087DDAD /* w */,
			);
			path = shell_cmds_ios;
			sourceTree = "<group>";
		};
		228264E92067F0A9002F9671 /* files */ = {
			isa = PBXGroup;
			children = (
				228264EA2067F0A9002F9671 /* files.h */,
				228264EB2067F0A9002F9671 /* Info.plist */,
			);
			path = files;
			sourceTree = "<group>";
		};
		22878D4B2036212E00286AF1 /* ssh */ = {
			isa = PBXGroup;
			children = (
				224ABBB7203712AE006DE53D /* readpassphrase.c */,
				228E399620615B0C0055B5EF /* vis.c */,
				22878DE72036393600286AF1 /* getrrsetbyname.c */,
				22878DE42036382E00286AF1 /* ssherr.c */,
				22878DE12036380200286AF1 /* blocks.c */,
				22878DDE203637D200286AF1 /* hash.c */,
				22878DDB203637AB00286AF1 /* verify.c */,
				22878DD52036375500286AF1 /* sc25519.c */,
				22878DD82036377C00286AF1 /* fe25519.c */,
				22878DD22036370900286AF1 /* ge25519.c */,
				22878DCF2036369200286AF1 /* ed25519.c */,
				22878DCC2036366400286AF1 /* ssh-ed25519.c */,
				22878DC92036363700286AF1 /* rsa.c */,
				22878DC6203635F700286AF1 /* blowfish.c */,
				22878DC3203635B000286AF1 /* bcrypt_pbkdf.c */,
				22878DC02036356C00286AF1 /* poly1305.c */,
				22878DBD2036353600286AF1 /* bsd-setres_id.c */,
				22878DBA203634A800286AF1 /* reallocarray.c */,
				22878DB72036336000286AF1 /* uidswap.c */,
				22878DB42036332600286AF1 /* explicit_bzero.c */,
				22878DB12036329D00286AF1 /* addrmatch.c */,
				22878DAE2036325200286AF1 /* digest-openssl.c */,
				22878DAB203631EB00286AF1 /* port-tun.c */,
				22878DA8203631A500286AF1 /* sshbuf-getput-crypto.c */,
				22878DA52036315D00286AF1 /* ssh-rsa.c */,
				22878DA22036311C00286AF1 /* ssh-ecdsa.c */,
				22878D9F203630C200286AF1 /* openssl-compat.c */,
				22878D9C2036306D00286AF1 /* entropy.c */,
				22878D992036303B00286AF1 /* ssh-dss.c */,
				22878D962036300500286AF1 /* bsd-misc.c */,
				22878D9320362FAC00286AF1 /* chacha.c */,
				22878D9020362F3200286AF1 /* readpass.c */,
				22878D8D20362E9600286AF1 /* moduli.c */,
				22878D8A20362E3400286AF1 /* match.c */,
				22878D8720362DD700286AF1 /* cipher-chachapoly.c */,
				22878D8420362D9F00286AF1 /* cipher.c */,
				22878D8120362D6D00286AF1 /* authfile.c */,
				22878D7E20362D1200286AF1 /* strtonum.c */,
				22878D7B20362C9500286AF1 /* atomicio.c */,
				22878D7820362B5000286AF1 /* log.c */,
				22878D7520362B2300286AF1 /* ssh-pkcs11.c */,
				22878D7220362AEE00286AF1 /* utf8.c */,
				22878D6F20362ABC00286AF1 /* dns.c */,
				22878D6C20362A8F00286AF1 /* hmac.c */,
				22878D6920362A4E00286AF1 /* xmalloc.c */,
				22878D6620362A2F00286AF1 /* hostfile.c */,
				22878D6320362A0400286AF1 /* misc.c */,
				22878D60203629B900286AF1 /* uuencode.c */,
				22878D5D2036298500286AF1 /* sshbuf-getput-basic.c */,
				22878D5A2036294F00286AF1 /* bitmap.c */,
				22878D562036284E00286AF1 /* krl.c */,
				22878D52203627CF00286AF1 /* sshbuf-misc.c */,
				22878D4F2036277C00286AF1 /* sshkey.c */,
				22878D4C2036273200286AF1 /* sshbuf.c */,
				22878D47203620B100286AF1 /* ssh-keygen.c */,
				225F061120171B4300466685 /* ssh_main.c */,
			);
			name = ssh;
			sourceTree = "<group>";
		};
		22C5057C209875E200FDDFA9 /* find */ = {
			isa = PBXGroup;
			children = (
				22C5057E2098ADD700FDDFA9 /* find.c */,
				22C505822098ADD800FDDFA9 /* function.c */,
				22C5057F2098ADD700FDDFA9 /* ls.c */,
				22C505842098ADD800FDDFA9 /* main.c */,
				22C505802098ADD700FDDFA9 /* misc.c */,
				22C505832098ADD800FDDFA9 /* operator.c */,
				22C505812098ADD800FDDFA9 /* option.c */,
				22C5057D2098ADD700FDDFA9 /* y.tab.c */,
			);
			name = find;
			path = ios_system;
			sourceTree = "<group>";
		};
		22C5058D2098B51A00FDDFA9 /* diff */ = {
			isa = PBXGroup;
			children = (
				22C505902098B56400FDDFA9 /* diff.c */,
				22C5058E2098B56400FDDFA9 /* diffdir.c */,
				22C505912098B56400FDDFA9 /* diffreg.c */,
				22C5058F2098B56400FDDFA9 /* xmalloc.c */,
			);
			name = diff;
			sourceTree = "<group>";
		};
		22CF27671FDB3FDA0087DDAD /* printenv */ = {
			isa = PBXGroup;
			children = (
				22CF27691FDB3FDA0087DDAD /* printenv.c */,
			);
			name = printenv;
			path = shell_cmds/printenv;
			sourceTree = SOURCE_ROOT;
		};
		22CF276A1FDB3FDA0087DDAD /* env */ = {
			isa = PBXGroup;
			children = (
				22CF276C1FDB3FDA0087DDAD /* env.c */,
				22CF276D1FDB3FDA0087DDAD /* envopts.c */,
			);
			name = env;
			path = shell_cmds/env;
			sourceTree = SOURCE_ROOT;
		};
		22CF276F1FDB3FDA0087DDAD /* date */ = {
			isa = PBXGroup;
			children = (
				22CF27711FDB3FDA0087DDAD /* date.c */,
				22CF27751FDB3FDA0087DDAD /* vary.c */,
			);
			name = date;
			path = shell_cmds/date;
			sourceTree = SOURCE_ROOT;
		};
		22CF27771FDB3FDA0087DDAD /* pwd */ = {
			isa = PBXGroup;
			children = (
				22CF27791FDB3FDA0087DDAD /* pwd.c */,
			);
			name = pwd;
			path = shell_cmds/pwd;
			sourceTree = SOURCE_ROOT;
		};
		22CF277A1FDB3FDA0087DDAD /* uname */ = {
			isa = PBXGroup;
			children = (
				22CF277C1FDB3FDA0087DDAD /* uname.c */,
			);
			name = uname;
			path = shell_cmds/uname;
			sourceTree = SOURCE_ROOT;
		};
		22CF277D1FDB3FDA0087DDAD /* w */ = {
			isa = PBXGroup;
			children = (
				22CF277F1FDB3FDA0087DDAD /* fmt.c */,
				22CF27801FDB3FDA0087DDAD /* pr_time.c */,
				22CF27811FDB3FDA0087DDAD /* proc_compare.c */,
				22CF27841FDB3FDA0087DDAD /* w.c */,
			);
			name = w;
			path = shell_cmds/w;
			sourceTree = SOURCE_ROOT;
		};
		22CF27851FDB3FDA0087DDAD /* id */ = {
			isa = PBXGroup;
			children = (
				22CF27881FDB3FDA0087DDAD /* id.c */,
			);
			name = id;
			path = shell_cmds/id;
			sourceTree = SOURCE_ROOT;
		};
		22CF27B01FDB42F50087DDAD /* text_cmds_grp */ = {
			isa = PBXGroup;
			children = (
				22327A9D209E3AB20026B98C /* md5 */,
				22C5058D2098B51A00FDDFA9 /* diff */,
				22F0805820976B25003C3BF0 /* uniq */,
				22F0804720976687003C3BF0 /* sort */,
				22F0803C209761CC003C3BF0 /* tail */,
				22F0803920975764003C3BF0 /* head */,
				22D8DEB720079E4100FAADB7 /* tr */,
				2248DB102004C5C500F2944C /* sed */,
				2248DAFF2004A58600F2944C /* ed */,
				22CF27B81FDB43070087DDAD /* cat */,
				22CF27B11FDB43070087DDAD /* grep */,
				22CF27BE1FDB43080087DDAD /* wc */,
			);
			path = text_cmds_grp;
			sourceTree = "<group>";
		};
		22CF27B11FDB43070087DDAD /* grep */ = {
			isa = PBXGroup;
			children = (
				22CF27B21FDB43070087DDAD /* file.c */,
				22CF27B41FDB43070087DDAD /* grep.c */,
				22CF27B61FDB43070087DDAD /* queue.c */,
				22CF27B71FDB43070087DDAD /* util.c */,
			);
			name = grep;
			path = text_cmds/grep;
			sourceTree = SOURCE_ROOT;
		};
		22CF27B81FDB43070087DDAD /* cat */ = {
			isa = PBXGroup;
			children = (
				22CF27BA1FDB43070087DDAD /* cat.c */,
			);
			name = cat;
			path = text_cmds/cat;
			sourceTree = SOURCE_ROOT;
		};
		22CF27BE1FDB43080087DDAD /* wc */ = {
			isa = PBXGroup;
			children = (
				22CF27C01FDB43080087DDAD /* wc.c */,
			);
			name = wc;
			path = text_cmds/wc;
			sourceTree = SOURCE_ROOT;
		};
		22D8DEB4200791A500FAADB7 /* echo */ = {
			isa = PBXGroup;
			children = (
				22D8DEB5200791BB00FAADB7 /* echo.c */,
			);
			path = echo;
			sourceTree = "<group>";
		};
		22D8DEB720079E4100FAADB7 /* tr */ = {
			isa = PBXGroup;
			children = (
				22D8DEB920079E4C00FAADB7 /* cmap.c */,
				22D8DEB820079E4C00FAADB7 /* cset.c */,
				22D8DEBB20079E4C00FAADB7 /* str.c */,
				22D8DEBA20079E4C00FAADB7 /* tr.c */,
			);
			path = tr;
			sourceTree = "<group>";
		};
		22F0803920975764003C3BF0 /* head */ = {
			isa = PBXGroup;
			children = (
				22F0803A20975779003C3BF0 /* head.c */,
			);
			name = head;
			sourceTree = "<group>";
		};
		22F0803C209761CC003C3BF0 /* tail */ = {
			isa = PBXGroup;
			children = (
				22F0803D209761EA003C3BF0 /* forward.c */,
				22F0803E209761EA003C3BF0 /* misc.c */,
				22F08040209761EA003C3BF0 /* read.c */,
				22F0803F209761EA003C3BF0 /* reverse.c */,
				22F08045209761F4003C3BF0 /* tail.c */,
			);
			name = tail;
			sourceTree = "<group>";
		};
		22F0804720976687003C3BF0 /* sort */ = {
			isa = PBXGroup;
			children = (
				22F0804C209766BD003C3BF0 /* bwstring.c */,
				22F0804E209766BD003C3BF0 /* coll.c */,
				22F0804B209766BD003C3BF0 /* commoncrypto.c */,
				22F0804A209766BD003C3BF0 /* file.c */,
				22F08048209766BC003C3BF0 /* mem.c */,
				22F0804F209766BD003C3BF0 /* radixsort.c */,
				22F08049209766BD003C3BF0 /* sort.c */,
				22F0804D209766BD003C3BF0 /* vsort.c */,
			);
			name = sort;
			sourceTree = "<group>";
		};
		22F0805820976B25003C3BF0 /* uniq */ = {
			isa = PBXGroup;
			children = (
				22F0805920979938003C3BF0 /* uniq.c */,
			);
			name = uniq;
			sourceTree = "<group>";
		};
		22F6A10D2068390800E618F9 /* text */ = {
			isa = PBXGroup;
			children = (
				22F6A10E2068390800E618F9 /* text.h */,
				22F6A10F2068390800E618F9 /* Info.plist */,
			);
			path = text;
			sourceTree = "<group>";
		};
		22F6A129206839EF00E618F9 /* text */ = {
			isa = PBXGroup;
			children = (
				22F6A12A206839EF00E618F9 /* text.h */,
				22F6A12B206839EF00E618F9 /* Info.plist */,
			);
			path = text;
			sourceTree = "<group>";
		};
		22F6A15020683BBD00E618F9 /* awk */ = {
			isa = PBXGroup;
			children = (
				22F6A15120683BBD00E618F9 /* awk.h */,
				22F6A15220683BBD00E618F9 /* Info.plist */,
			);
			path = awk;
			sourceTree = "<group>";
		};
		22F6A16720683D5200E618F9 /* ssh_cmd */ = {
			isa = PBXGroup;
			children = (
				22F6A16820683D5200E618F9 /* ssh_cmd.h */,
				22F6A16920683D5200E618F9 /* Info.plist */,
			);
			path = ssh_cmd;
			sourceTree = "<group>";
		};
		22F6A1B020683F4100E618F9 /* curl */ = {
			isa = PBXGroup;
			children = (
				22F6A1B220683F4100E618F9 /* Info.plist */,
			);
			path = curl;
			sourceTree = "<group>";
		};
/* End PBXGroup section */

/* Begin PBXHeadersBuildPhase section */
		223496A81FD5FC71007ED1A9 /* Headers */ = {
			isa = PBXHeadersBuildPhase;
			buildActionMask = 2147483647;
			files = (
				2263787D1FDB3EE400AE8827 /* extern.h in Headers */,
				226378781FDB3EE400AE8827 /* pathnames.h in Headers */,
				223496B01FD5FC71007ED1A9 /* ios_system.h in Headers */,
				226378751FDB3EE400AE8827 /* termcap.h in Headers */,
				226378951FDB3EE400AE8827 /* ls.h in Headers */,
				225782911FDB4D390050F312 /* curl_config.h in Headers */,
				226378921FDB3EE400AE8827 /* extern.h in Headers */,
				22CF278C1FDB3FDB0087DDAD /* libutil.h in Headers */,
				226378B21FDB3EE400AE8827 /* zopen.h in Headers */,
				226378811FDB3EE400AE8827 /* ncurses_dll.h in Headers */,
				22C1D2E920A842460093127F /* ios_error.h in Headers */,
				222446342065642E0018D400 /* sessionParameters.h in Headers */,
				226378A81FDB3EE400AE8827 /* chmod_acl.h in Headers */,
			);
			runOnlyForDeploymentPostprocessing = 0;
		};
		225E1B682067F39F005AC151 /* Headers */ = {
			isa = PBXHeadersBuildPhase;
			buildActionMask = 2147483647;
			files = (
				225E1B6F2067F39F005AC151 /* tar.h in Headers */,
				22AFD0282067F7F400881B2A /* archive_entry.h in Headers */,
			);
			runOnlyForDeploymentPostprocessing = 0;
		};
		228264E52067F0A9002F9671 /* Headers */ = {
			isa = PBXHeadersBuildPhase;
			buildActionMask = 2147483647;
			files = (
				228264F82067F15C002F9671 /* extern.h in Headers */,
				228264EC2067F0A9002F9671 /* files.h in Headers */,
			);
			runOnlyForDeploymentPostprocessing = 0;
		};
		22F6A1092068390800E618F9 /* Headers */ = {
			isa = PBXHeadersBuildPhase;
			buildActionMask = 2147483647;
			files = (
				22B753052068DF8400F2B025 /* shell.h in Headers */,
			);
			runOnlyForDeploymentPostprocessing = 0;
		};
		22F6A125206839EF00E618F9 /* Headers */ = {
			isa = PBXHeadersBuildPhase;
			buildActionMask = 2147483647;
			files = (
				22F6A12C206839EF00E618F9 /* text.h in Headers */,
			);
			runOnlyForDeploymentPostprocessing = 0;
		};
		22F6A14C20683BBD00E618F9 /* Headers */ = {
			isa = PBXHeadersBuildPhase;
			buildActionMask = 2147483647;
			files = (
				22F6A15320683BBD00E618F9 /* awk.h in Headers */,
			);
			runOnlyForDeploymentPostprocessing = 0;
		};
		22F6A16320683D5200E618F9 /* Headers */ = {
			isa = PBXHeadersBuildPhase;
			buildActionMask = 2147483647;
			files = (
				22F6A16A20683D5200E618F9 /* ssh_cmd.h in Headers */,
			);
			runOnlyForDeploymentPostprocessing = 0;
		};
		22F6A1AC20683F4100E618F9 /* Headers */ = {
			isa = PBXHeadersBuildPhase;
			buildActionMask = 2147483647;
			files = (
				22B7530B2069801700F2B025 /* curl_ios.h in Headers */,
			);
			runOnlyForDeploymentPostprocessing = 0;
		};
/* End PBXHeadersBuildPhase section */

/* Begin PBXNativeTarget section */
		223496AA1FD5FC71007ED1A9 /* ios_system */ = {
			isa = PBXNativeTarget;
			buildConfigurationList = 223496B31FD5FC71007ED1A9 /* Build configuration list for PBXNativeTarget "ios_system" */;
			buildPhases = (
				223496A61FD5FC71007ED1A9 /* Sources */,
				223496A71FD5FC71007ED1A9 /* Frameworks */,
				223496A81FD5FC71007ED1A9 /* Headers */,
				223496A91FD5FC71007ED1A9 /* Resources */,
			);
			buildRules = (
			);
			dependencies = (
			);
			name = ios_system;
			productName = ios_system;
			productReference = 223496AB1FD5FC71007ED1A9 /* ios_system.framework */;
			productType = "com.apple.product-type.framework";
		};
		225E1B6A2067F39F005AC151 /* tar */ = {
			isa = PBXNativeTarget;
			buildConfigurationList = 225E1B702067F39F005AC151 /* Build configuration list for PBXNativeTarget "tar" */;
			buildPhases = (
				225E1B662067F39F005AC151 /* Sources */,
				225E1B672067F39F005AC151 /* Frameworks */,
				225E1B682067F39F005AC151 /* Headers */,
				225E1B692067F39F005AC151 /* Resources */,
			);
			buildRules = (
			);
			dependencies = (
			);
			name = tar;
			productName = tar;
			productReference = 225E1B6B2067F39F005AC151 /* tar.framework */;
			productType = "com.apple.product-type.framework";
		};
		228264E72067F0A9002F9671 /* files */ = {
			isa = PBXNativeTarget;
			buildConfigurationList = 228264ED2067F0A9002F9671 /* Build configuration list for PBXNativeTarget "files" */;
			buildPhases = (
				228264E32067F0A9002F9671 /* Sources */,
				228264E42067F0A9002F9671 /* Frameworks */,
				228264E52067F0A9002F9671 /* Headers */,
				228264E62067F0A9002F9671 /* Resources */,
			);
			buildRules = (
			);
			dependencies = (
			);
			name = files;
			productName = files;
			productReference = 228264E82067F0A9002F9671 /* files.framework */;
			productType = "com.apple.product-type.framework";
		};
		22F6A10B2068390800E618F9 /* shell */ = {
			isa = PBXNativeTarget;
			buildConfigurationList = 22F6A1112068390800E618F9 /* Build configuration list for PBXNativeTarget "shell" */;
			buildPhases = (
				22F6A1072068390800E618F9 /* Sources */,
				22F6A1082068390800E618F9 /* Frameworks */,
				22F6A1092068390800E618F9 /* Headers */,
				22F6A10A2068390800E618F9 /* Resources */,
			);
			buildRules = (
			);
			dependencies = (
			);
			name = shell;
			productName = text;
			productReference = 22F6A10C2068390800E618F9 /* shell.framework */;
			productType = "com.apple.product-type.framework";
		};
		22F6A127206839EF00E618F9 /* text */ = {
			isa = PBXNativeTarget;
			buildConfigurationList = 22F6A12D206839EF00E618F9 /* Build configuration list for PBXNativeTarget "text" */;
			buildPhases = (
				22F6A123206839EF00E618F9 /* Sources */,
				22F6A124206839EF00E618F9 /* Frameworks */,
				22F6A125206839EF00E618F9 /* Headers */,
				22F6A126206839EF00E618F9 /* Resources */,
			);
			buildRules = (
			);
			dependencies = (
			);
			name = text;
			productName = text;
			productReference = 22F6A128206839EF00E618F9 /* text.framework */;
			productType = "com.apple.product-type.framework";
		};
		22F6A14E20683BBD00E618F9 /* awk */ = {
			isa = PBXNativeTarget;
			buildConfigurationList = 22F6A15420683BBD00E618F9 /* Build configuration list for PBXNativeTarget "awk" */;
			buildPhases = (
				22F6A14A20683BBD00E618F9 /* Sources */,
				22F6A14B20683BBD00E618F9 /* Frameworks */,
				22F6A14C20683BBD00E618F9 /* Headers */,
				22F6A14D20683BBD00E618F9 /* Resources */,
			);
			buildRules = (
			);
			dependencies = (
			);
			name = awk;
			productName = awk;
			productReference = 22F6A14F20683BBD00E618F9 /* awk.framework */;
			productType = "com.apple.product-type.framework";
		};
		22F6A16520683D5200E618F9 /* ssh_cmd */ = {
			isa = PBXNativeTarget;
			buildConfigurationList = 22F6A16B20683D5200E618F9 /* Build configuration list for PBXNativeTarget "ssh_cmd" */;
			buildPhases = (
				22F6A16120683D5200E618F9 /* Sources */,
				22F6A16220683D5200E618F9 /* Frameworks */,
				22F6A16320683D5200E618F9 /* Headers */,
				22F6A16420683D5200E618F9 /* Resources */,
			);
			buildRules = (
			);
			dependencies = (
			);
			name = ssh_cmd;
			productName = ssh_cmd;
			productReference = 22F6A16620683D5200E618F9 /* ssh_cmd.framework */;
			productType = "com.apple.product-type.framework";
		};
		22F6A1AE20683F4100E618F9 /* curl_ios */ = {
			isa = PBXNativeTarget;
			buildConfigurationList = 22F6A1B420683F4100E618F9 /* Build configuration list for PBXNativeTarget "curl_ios" */;
			buildPhases = (
				22F6A1AA20683F4100E618F9 /* Sources */,
				22F6A1AB20683F4100E618F9 /* Frameworks */,
				22F6A1AC20683F4100E618F9 /* Headers */,
				22F6A1AD20683F4100E618F9 /* Resources */,
			);
			buildRules = (
			);
			dependencies = (
			);
			name = curl_ios;
			productName = curl;
			productReference = 22F6A1AF20683F4100E618F9 /* curl_ios.framework */;
			productType = "com.apple.product-type.framework";
		};
/* End PBXNativeTarget section */

/* Begin PBXProject section */
		223496A21FD5FC71007ED1A9 /* Project object */ = {
			isa = PBXProject;
			attributes = {
				LastUpgradeCheck = 0920;
				ORGANIZATIONNAME = "Nicolas Holzschuch";
				TargetAttributes = {
					223496AA1FD5FC71007ED1A9 = {
						CreatedOnToolsVersion = 9.2;
						ProvisioningStyle = Manual;
					};
					225E1B6A2067F39F005AC151 = {
						CreatedOnToolsVersion = 9.3;
						ProvisioningStyle = Automatic;
					};
					228264E72067F0A9002F9671 = {
						CreatedOnToolsVersion = 9.3;
						ProvisioningStyle = Automatic;
					};
					22F6A10B2068390800E618F9 = {
						CreatedOnToolsVersion = 9.3;
						ProvisioningStyle = Automatic;
					};
					22F6A127206839EF00E618F9 = {
						CreatedOnToolsVersion = 9.3;
						ProvisioningStyle = Automatic;
					};
					22F6A14E20683BBD00E618F9 = {
						CreatedOnToolsVersion = 9.3;
						ProvisioningStyle = Automatic;
					};
					22F6A16520683D5200E618F9 = {
						CreatedOnToolsVersion = 9.3;
						ProvisioningStyle = Automatic;
					};
					22F6A1AE20683F4100E618F9 = {
						CreatedOnToolsVersion = 9.3;
						ProvisioningStyle = Automatic;
					};
				};
			};
			buildConfigurationList = 223496A51FD5FC71007ED1A9 /* Build configuration list for PBXProject "ios_system" */;
			compatibilityVersion = "Xcode 8.0";
			developmentRegion = en;
			hasScannedForEncodings = 0;
			knownRegions = (
				en,
			);
			mainGroup = 223496A11FD5FC71007ED1A9;
			productRefGroup = 223496AC1FD5FC71007ED1A9 /* Products */;
			projectDirPath = "";
			projectRoot = "";
			targets = (
				223496AA1FD5FC71007ED1A9 /* ios_system */,
				228264E72067F0A9002F9671 /* files */,
				225E1B6A2067F39F005AC151 /* tar */,
				22F6A10B2068390800E618F9 /* shell */,
				22F6A127206839EF00E618F9 /* text */,
				22F6A14E20683BBD00E618F9 /* awk */,
				22F6A16520683D5200E618F9 /* ssh_cmd */,
				22F6A1AE20683F4100E618F9 /* curl_ios */,
			);
		};
/* End PBXProject section */

/* Begin PBXResourcesBuildPhase section */
		223496A91FD5FC71007ED1A9 /* Resources */ = {
			isa = PBXResourcesBuildPhase;
			buildActionMask = 2147483647;
			files = (
			);
			runOnlyForDeploymentPostprocessing = 0;
		};
		225E1B692067F39F005AC151 /* Resources */ = {
			isa = PBXResourcesBuildPhase;
			buildActionMask = 2147483647;
			files = (
			);
			runOnlyForDeploymentPostprocessing = 0;
		};
		228264E62067F0A9002F9671 /* Resources */ = {
			isa = PBXResourcesBuildPhase;
			buildActionMask = 2147483647;
			files = (
			);
			runOnlyForDeploymentPostprocessing = 0;
		};
		22F6A10A2068390800E618F9 /* Resources */ = {
			isa = PBXResourcesBuildPhase;
			buildActionMask = 2147483647;
			files = (
			);
			runOnlyForDeploymentPostprocessing = 0;
		};
		22F6A126206839EF00E618F9 /* Resources */ = {
			isa = PBXResourcesBuildPhase;
			buildActionMask = 2147483647;
			files = (
			);
			runOnlyForDeploymentPostprocessing = 0;
		};
		22F6A14D20683BBD00E618F9 /* Resources */ = {
			isa = PBXResourcesBuildPhase;
			buildActionMask = 2147483647;
			files = (
			);
			runOnlyForDeploymentPostprocessing = 0;
		};
		22F6A16420683D5200E618F9 /* Resources */ = {
			isa = PBXResourcesBuildPhase;
			buildActionMask = 2147483647;
			files = (
			);
			runOnlyForDeploymentPostprocessing = 0;
		};
		22F6A1AD20683F4100E618F9 /* Resources */ = {
			isa = PBXResourcesBuildPhase;
			buildActionMask = 2147483647;
			files = (
			);
			runOnlyForDeploymentPostprocessing = 0;
		};
/* End PBXResourcesBuildPhase section */

/* Begin PBXSourcesBuildPhase section */
		223496A61FD5FC71007ED1A9 /* Sources */ = {
			isa = PBXSourcesBuildPhase;
			buildActionMask = 2147483647;
			files = (
				22319FA01FDC2332004D875A /* getopt.c in Sources */,
				222446352065642E0018D400 /* sessionParameters.m in Sources */,
				22F0803820973712003C3BF0 /* libc_replacement.c in Sources */,
				225F06102016751900466685 /* getopt_long.c in Sources */,
				223496B71FD5FC89007ED1A9 /* ios_system.m in Sources */,
			);
			runOnlyForDeploymentPostprocessing = 0;
		};
		225E1B662067F39F005AC151 /* Sources */ = {
			isa = PBXSourcesBuildPhase;
			buildActionMask = 2147483647;
			files = (
				22AFD0702067F7F400881B2A /* archive_write_set_format_ustar.c in Sources */,
				22AFD03B2067F7F400881B2A /* archive_read_open_file.c in Sources */,
				22AFD0462067F7F400881B2A /* archive_read_support_compression_uu.c in Sources */,
				22AFD0362067F7F400881B2A /* archive_read_disk_entry_from_file.c in Sources */,
				22AFD0772067F87F00881B2A /* line_reader.c in Sources */,
				22AFD0512067F7F400881B2A /* archive_read_support_format_zip.c in Sources */,
				22AFD0642067F7F400881B2A /* archive_write_set_compression_gzip.c in Sources */,
				22AFD0422067F7F400881B2A /* archive_read_support_compression_gzip.c in Sources */,
				22AFD0732067F7F400881B2A /* filter_fork.c in Sources */,
				22AFD0382067F7F400881B2A /* archive_read_disk_set_standard_lookup.c in Sources */,
				22AFD0542067F7F400881B2A /* archive_string_sprintf.c in Sources */,
				22AFD0392067F7F400881B2A /* archive_read_extract.c in Sources */,
				22AFD0692067F7F400881B2A /* archive_write_set_format_ar.c in Sources */,
				22AFD0342067F7F400881B2A /* archive_read_data_into_fd.c in Sources */,
				22AFD04A2067F7F400881B2A /* archive_read_support_format_cpio.c in Sources */,
				22AFD01E2067F7D300881B2A /* read.c in Sources */,
				22AFD0492067F7F400881B2A /* archive_read_support_format_ar.c in Sources */,
				22AFD0592067F7F400881B2A /* archive_write.c in Sources */,
				22AFD0452067F7F400881B2A /* archive_read_support_compression_rpm.c in Sources */,
				22AFD04F2067F7F400881B2A /* archive_read_support_format_tar.c in Sources */,
				22AFD0242067F7F400881B2A /* archive_check_magic.c in Sources */,
				22AFD03A2067F7F400881B2A /* archive_read_open_fd.c in Sources */,
				22AFD0352067F7F400881B2A /* archive_read_disk.c in Sources */,
				22AFD04E2067F7F400881B2A /* archive_read_support_format_raw.c in Sources */,
				22AFD05A2067F7F400881B2A /* archive_write_disk.c in Sources */,
				22AFD0552067F7F400881B2A /* archive_util.c in Sources */,
				22AFD04C2067F7F400881B2A /* archive_read_support_format_iso9660.c in Sources */,
				22AFD02D2067F7F400881B2A /* archive_entry_stat.c in Sources */,
				22AFD0402067F7F400881B2A /* archive_read_support_compression_bzip2.c in Sources */,
				22AFD0502067F7F400881B2A /* archive_read_support_format_xar.c in Sources */,
				22AFD0712067F7F400881B2A /* archive_write_set_format_zip.c in Sources */,
				22AFD06C2067F7F400881B2A /* archive_write_set_format_cpio_newc.c in Sources */,
				22AFD0412067F7F400881B2A /* archive_read_support_compression_compress.c in Sources */,
				22AFD01D2067F7D300881B2A /* getdate.c in Sources */,
				22AFD0672067F7F400881B2A /* archive_write_set_compression_xz.c in Sources */,
				22AFD0602067F7F400881B2A /* archive_write_open_memory.c in Sources */,
				22AFD0752067F7F400881B2A /* filter_fork_windows.c in Sources */,
				22AFD05D2067F7F400881B2A /* archive_write_open_fd.c in Sources */,
				22AFD01C2067F7D000881B2A /* cmdline.c in Sources */,
				22AFD0562067F7F400881B2A /* archive_virtual.c in Sources */,
				22AFD0482067F7F400881B2A /* archive_read_support_format_all.c in Sources */,
				22AFD06D2067F7F400881B2A /* archive_write_set_format_mtree.c in Sources */,
				22AFD0222067F7D700881B2A /* write.c in Sources */,
				22AFD05C2067F7F400881B2A /* archive_write_disk_set_standard_lookup.c in Sources */,
				22AFD0332067F7F400881B2A /* archive_read.c in Sources */,
				22AFD0682067F7F400881B2A /* archive_write_set_format.c in Sources */,
				22AFD0432067F7F400881B2A /* archive_read_support_compression_none.c in Sources */,
				22AFD0272067F7F400881B2A /* archive_entry.c in Sources */,
				22AFD02F2067F7F400881B2A /* archive_entry_xattr.c in Sources */,
				22AFD0572067F7F400881B2A /* archive_windows.c in Sources */,
				22AFD0202067F7D300881B2A /* tree.c in Sources */,
				22AFD03D2067F7F400881B2A /* archive_read_open_memory.c in Sources */,
				22AFD03C2067F7F400881B2A /* archive_read_open_filename.c in Sources */,
				22AFD02E2067F7F400881B2A /* archive_entry_strmode.c in Sources */,
				22AFD06E2067F7F400881B2A /* archive_write_set_format_pax.c in Sources */,
				22AFD0442067F7F400881B2A /* archive_read_support_compression_program.c in Sources */,
				22AFD0762067F87C00881B2A /* err.c in Sources */,
				22AFD0292067F7F400881B2A /* archive_entry_copy_bhfi.c in Sources */,
				22AFD06B2067F7F400881B2A /* archive_write_set_format_cpio.c in Sources */,
				22AFD03F2067F7F400881B2A /* archive_read_support_compression_all.c in Sources */,
				22AFD0472067F7F400881B2A /* archive_read_support_compression_xz.c in Sources */,
				22AFD05E2067F7F400881B2A /* archive_write_open_file.c in Sources */,
				22AFD01F2067F7D300881B2A /* subst.c in Sources */,
				22AFD0522067F7F400881B2A /* archive_string.c in Sources */,
				22AFD02B2067F7F400881B2A /* archive_entry_link_resolver.c in Sources */,
				22AFD04B2067F7F400881B2A /* archive_read_support_format_empty.c in Sources */,
				22AFD0212067F7D700881B2A /* util.c in Sources */,
				22AFD02A2067F7F400881B2A /* archive_entry_copy_stat.c in Sources */,
				22AFD04D2067F7F400881B2A /* archive_read_support_format_mtree.c in Sources */,
				22AFD01A2067F7C800881B2A /* bsdtar.c in Sources */,
				22AFD0792067F88500881B2A /* pathmatch.c in Sources */,
				22AFD0632067F7F400881B2A /* archive_write_set_compression_compress.c in Sources */,
				22AFD0622067F7F400881B2A /* archive_write_set_compression_bzip2.c in Sources */,
				22AFD0782067F88200881B2A /* matching.c in Sources */,
				22AFD01B2067F7CC00881B2A /* bsdtar_windows.c in Sources */,
				22AFD0662067F7F400881B2A /* archive_write_set_compression_program.c in Sources */,
				22AFD06F2067F7F400881B2A /* archive_write_set_format_shar.c in Sources */,
				22AFD06A2067F7F400881B2A /* archive_write_set_format_by_name.c in Sources */,
				22AFD0652067F7F400881B2A /* archive_write_set_compression_none.c in Sources */,
				22AFD05F2067F7F400881B2A /* archive_write_open_filename.c in Sources */,
			);
			runOnlyForDeploymentPostprocessing = 0;
		};
		228264E32067F0A9002F9671 /* Sources */ = {
			isa = PBXSourcesBuildPhase;
			buildActionMask = 2147483647;
			files = (
				2282650C2067F19F002F9671 /* cmp.c in Sources */,
				228265052067F184002F9671 /* utils.c in Sources */,
				228265032067F17A002F9671 /* zopen.c in Sources */,
				228264F92067F15C002F9671 /* print.c in Sources */,
				228265122067F1B8002F9671 /* rm.c in Sources */,
				228265142067F1BF002F9671 /* stat.c in Sources */,
				228264F22067F151002F9671 /* chmod.c in Sources */,
				228264F62067F15C002F9671 /* crc.c in Sources */,
				2282650A2067F193002F9671 /* gzip.c in Sources */,
				228265102067F1AF002F9671 /* mkdir.c in Sources */,
				228264F12067F14B002F9671 /* chflags.c in Sources */,
				228265132067F1BB002F9671 /* rmdir.c in Sources */,
				228264F42067F156002F9671 /* chown.c in Sources */,
				228264FA2067F15C002F9671 /* sum1.c in Sources */,
				2282650D2067F1A3002F9671 /* ls.c in Sources */,
				228264F52067F15C002F9671 /* cksum.c in Sources */,
				228265042067F180002F9671 /* cp.c in Sources */,
				228265022067F17A002F9671 /* compress.c in Sources */,
				228265092067F193002F9671 /* futimens.c in Sources */,
				228265112067F1B4002F9671 /* mv.c in Sources */,
				228265152067F1C3002F9671 /* touch.c in Sources */,
				228264F72067F15C002F9671 /* crc32.c in Sources */,
				228264FB2067F15C002F9671 /* sum2.c in Sources */,
				228264F32067F151002F9671 /* chmod_acl.c in Sources */,
				228265082067F18D002F9671 /* du.c in Sources */,
				228264F02067F143002F9671 /* humanize_number.c in Sources */,
				2282650F2067F1AA002F9671 /* util.c in Sources */,
				228265062067F189002F9671 /* df.c in Sources */,
				2282650E2067F1A6002F9671 /* print.c in Sources */,
				228265072067F189002F9671 /* vfslist.c in Sources */,
				2282650B2067F19B002F9671 /* ln.c in Sources */,
			);
			runOnlyForDeploymentPostprocessing = 0;
		};
		22F6A1072068390800E618F9 /* Sources */ = {
			isa = PBXSourcesBuildPhase;
			buildActionMask = 2147483647;
			files = (
				22C505872098ADD800FDDFA9 /* ls.c in Sources */,
				22F6A11E2068395B00E618F9 /* fmt.c in Sources */,
				22F6A1212068395B00E618F9 /* w.c in Sources */,
				22C505882098ADD800FDDFA9 /* misc.c in Sources */,
				22F6A11A2068394B00E618F9 /* id.c in Sources */,
				22C5058A2098ADD800FDDFA9 /* function.c in Sources */,
				22F6A11F2068395B00E618F9 /* pr_time.c in Sources */,
				22C5058B2098ADD800FDDFA9 /* operator.c in Sources */,
				22C5058C2098ADD800FDDFA9 /* main.c in Sources */,
				22F6A1202068395B00E618F9 /* proc_compare.c in Sources */,
				22F6A11B2068394E00E618F9 /* printenv.c in Sources */,
				22F6A1152068393E00E618F9 /* echo.c in Sources */,
				22F6A11C2068395200E618F9 /* pwd.c in Sources */,
				22C505862098ADD800FDDFA9 /* find.c in Sources */,
				22F6A1172068394200E618F9 /* vary.c in Sources */,
				22C505852098ADD800FDDFA9 /* y.tab.c in Sources */,
				22F6A1182068394700E618F9 /* env.c in Sources */,
				22F6A1162068394200E618F9 /* date.c in Sources */,
				22F6A1142068393900E618F9 /* tee.c in Sources */,
				22F6A11D2068395600E618F9 /* uname.c in Sources */,
				22F6A1192068394700E618F9 /* envopts.c in Sources */,
				22C505892098ADD800FDDFA9 /* option.c in Sources */,
			);
			runOnlyForDeploymentPostprocessing = 0;
		};
		22F6A123206839EF00E618F9 /* Sources */ = {
			isa = PBXSourcesBuildPhase;
			buildActionMask = 2147483647;
			files = (
				22327A9F209E3ADD0026B98C /* md5.c in Sources */,
				22C505942098B56400FDDFA9 /* diff.c in Sources */,
				22F08050209766BD003C3BF0 /* mem.c in Sources */,
				22F08042209761EA003C3BF0 /* misc.c in Sources */,
				22F6A14020683A2800E618F9 /* main.c in Sources */,
				22F08052209766BD003C3BF0 /* file.c in Sources */,
				22F6A13D20683A2800E618F9 /* cbc.c in Sources */,
				22C505932098B56400FDDFA9 /* xmalloc.c in Sources */,
				22F6A14820683A3000E618F9 /* util.c in Sources */,
				22C505952098B56400FDDFA9 /* diffreg.c in Sources */,
				22F6A13F20683A2800E618F9 /* io.c in Sources */,
				22F08054209766BD003C3BF0 /* bwstring.c in Sources */,
				22F6A13A20683A2200E618F9 /* misc.c in Sources */,
				22F6A13B20683A2200E618F9 /* process.c in Sources */,
				22F08053209766BD003C3BF0 /* commoncrypto.c in Sources */,
				22F6A13820683A2200E618F9 /* compile.c in Sources */,
				22F6A14120683A2800E618F9 /* re.c in Sources */,
				22F6A13620683A1D00E618F9 /* str.c in Sources */,
				22F0803B20975779003C3BF0 /* head.c in Sources */,
				22F08056209766BD003C3BF0 /* coll.c in Sources */,
				22F6A13920683A2200E618F9 /* main.c in Sources */,
				22F6A13520683A1D00E618F9 /* cset.c in Sources */,
				22F6A13C20683A2800E618F9 /* buf.c in Sources */,
				22F08051209766BD003C3BF0 /* sort.c in Sources */,
				22F6A14620683A3000E618F9 /* grep.c in Sources */,
				22F6A13320683A1800E618F9 /* cmap.c in Sources */,
				22F08041209761EA003C3BF0 /* forward.c in Sources */,
				22F6A14220683A2800E618F9 /* sub.c in Sources */,
				22F6A14920683A3400E618F9 /* wc.c in Sources */,
				22F6A14320683A2800E618F9 /* undo.c in Sources */,
				22C505922098B56400FDDFA9 /* diffdir.c in Sources */,
				22F6A14420683A2B00E618F9 /* cat.c in Sources */,
				22F0805A20979939003C3BF0 /* uniq.c in Sources */,
				22F6A13720683A1D00E618F9 /* tr.c in Sources */,
				22F6A14720683A3000E618F9 /* queue.c in Sources */,
				22327AA1209E3AE30026B98C /* commoncrypto.c in Sources */,
				22F08055209766BD003C3BF0 /* vsort.c in Sources */,
				22F08044209761EA003C3BF0 /* read.c in Sources */,
				22F6A13E20683A2800E618F9 /* glbl.c in Sources */,
				22F08057209766BD003C3BF0 /* radixsort.c in Sources */,
				22F08046209761F4003C3BF0 /* tail.c in Sources */,
				22F08043209761EA003C3BF0 /* reverse.c in Sources */,
				22F6A14520683A3000E618F9 /* file.c in Sources */,
			);
			runOnlyForDeploymentPostprocessing = 0;
		};
		22F6A14A20683BBD00E618F9 /* Sources */ = {
			isa = PBXSourcesBuildPhase;
			buildActionMask = 2147483647;
			files = (
				22F6A15A20683BCE00E618F9 /* main.c in Sources */,
				22F6A15920683BCE00E618F9 /* lib.c in Sources */,
				22F6A15720683BCE00E618F9 /* b.c in Sources */,
				22F6A15820683BCE00E618F9 /* lex.c in Sources */,
				22F6A15E20683BCE00E618F9 /* tran.c in Sources */,
				22F6A15B20683BCE00E618F9 /* parse.c in Sources */,
				22F6A15C20683BCE00E618F9 /* proctab.c in Sources */,
				22F6A15D20683BCE00E618F9 /* run.c in Sources */,
				22F6A15F20683BCE00E618F9 /* ytab.c in Sources */,
			);
			runOnlyForDeploymentPostprocessing = 0;
		};
		22F6A16120683D5200E618F9 /* Sources */ = {
			isa = PBXSourcesBuildPhase;
			buildActionMask = 2147483647;
			files = (
				22F6A19620683E1200E618F9 /* atomicio.c in Sources */,
				22F6A1A220683E1200E618F9 /* krl.c in Sources */,
				22F6A18420683E1200E618F9 /* addrmatch.c in Sources */,
				22F6A17C20683E1200E618F9 /* rsa.c in Sources */,
				22F6A19220683E1200E618F9 /* cipher-chachapoly.c in Sources */,
				22F6A17520683E1200E618F9 /* hash.c in Sources */,
				22F6A19520683E1200E618F9 /* strtonum.c in Sources */,
				22F6A19020683E1200E618F9 /* moduli.c in Sources */,
				22F6A19E20683E1200E618F9 /* misc.c in Sources */,
				22F6A18C20683E1200E618F9 /* ssh-dss.c in Sources */,
				22F6A1A320683E1200E618F9 /* sshbuf-misc.c in Sources */,
				22F6A17920683E1200E618F9 /* ge25519.c in Sources */,
				22F6A17D20683E1200E618F9 /* blowfish.c in Sources */,
				22F6A18B20683E1200E618F9 /* entropy.c in Sources */,
				22F6A19820683E1200E618F9 /* ssh-pkcs11.c in Sources */,
				22F6A19420683E1200E618F9 /* authfile.c in Sources */,
				22F6A17120683E1200E618F9 /* readpassphrase.c in Sources */,
				22F6A17220683E1200E618F9 /* getrrsetbyname.c in Sources */,
				22F6A19A20683E1200E618F9 /* dns.c in Sources */,
				22F6A18120683E1200E618F9 /* reallocarray.c in Sources */,
				22F6A18D20683E1200E618F9 /* bsd-misc.c in Sources */,
				22F6A19C20683E1200E618F9 /* xmalloc.c in Sources */,
				22F6A18520683E1200E618F9 /* digest-openssl.c in Sources */,
				22F6A17F20683E1200E618F9 /* poly1305.c in Sources */,
				220E720920944900008E7FAF /* vis.c in Sources */,
				22F6A1A020683E1200E618F9 /* sshbuf-getput-basic.c in Sources */,
				22F6A1A620683E1200E618F9 /* ssh-keygen.c in Sources */,
				22F6A17820683E1200E618F9 /* fe25519.c in Sources */,
				22F6A18920683E1200E618F9 /* ssh-ecdsa.c in Sources */,
				22F6A19D20683E1200E618F9 /* hostfile.c in Sources */,
				22F6A18E20683E1200E618F9 /* chacha.c in Sources */,
				22F6A1A720683E1200E618F9 /* ssh_main.c in Sources */,
				22F6A18020683E1200E618F9 /* bsd-setres_id.c in Sources */,
				22F6A17320683E1200E618F9 /* ssherr.c in Sources */,
				22F6A18720683E1200E618F9 /* sshbuf-getput-crypto.c in Sources */,
				22F6A17B20683E1200E618F9 /* ssh-ed25519.c in Sources */,
				22F6A19120683E1200E618F9 /* match.c in Sources */,
				22F6A19F20683E1200E618F9 /* uuencode.c in Sources */,
				22F6A1A120683E1200E618F9 /* bitmap.c in Sources */,
				22F6A19B20683E1200E618F9 /* hmac.c in Sources */,
				22F6A17720683E1200E618F9 /* sc25519.c in Sources */,
				22F6A17620683E1200E618F9 /* verify.c in Sources */,
				22F6A18620683E1200E618F9 /* port-tun.c in Sources */,
				22F6A1A420683E1200E618F9 /* sshkey.c in Sources */,
				22F6A17E20683E1200E618F9 /* bcrypt_pbkdf.c in Sources */,
				22F6A1A520683E1200E618F9 /* sshbuf.c in Sources */,
				22F6A19720683E1200E618F9 /* log.c in Sources */,
				22F6A18A20683E1200E618F9 /* openssl-compat.c in Sources */,
				22F6A18F20683E1200E618F9 /* readpass.c in Sources */,
				22F6A18820683E1200E618F9 /* ssh-rsa.c in Sources */,
				22F6A18220683E1200E618F9 /* uidswap.c in Sources */,
				22F6A18320683E1200E618F9 /* explicit_bzero.c in Sources */,
				22F6A19920683E1200E618F9 /* utf8.c in Sources */,
				22F6A17420683E1200E618F9 /* blocks.c in Sources */,
				22F6A19320683E1200E618F9 /* cipher.c in Sources */,
				22F6A17A20683E1200E618F9 /* ed25519.c in Sources */,
			);
			runOnlyForDeploymentPostprocessing = 0;
		};
		22F6A1AA20683F4100E618F9 /* Sources */ = {
			isa = PBXSourcesBuildPhase;
			buildActionMask = 2147483647;
			files = (
				22F6A22A20683F7E00E618F9 /* cleartext.c in Sources */,
				22F6A1C720683F6700E618F9 /* curl_ntlm_core.c in Sources */,
				22F6A23D20683F8500E618F9 /* tool_cb_see.c in Sources */,
				22F6A1F020683F6700E618F9 /* md4.c in Sources */,
				22F6A23620683F8500E618F9 /* slist_wc.c in Sources */,
				22F6A23320683F7E00E618F9 /* spnego_gssapi.c in Sources */,
				22F6A25420683F8500E618F9 /* tool_parsecfg.c in Sources */,
				22F6A20F20683F6700E618F9 /* strcase.c in Sources */,
				22F6A1CC20683F6700E618F9 /* curl_threads.c in Sources */,
				22F6A21E20683F7900E618F9 /* axtls.c in Sources */,
				22F6A1E520683F6700E618F9 /* http_negotiate.c in Sources */,
				22F6A1D620683F6700E618F9 /* getenv.c in Sources */,
				22F6A1F220683F6700E618F9 /* memdebug.c in Sources */,
				22F6A1D320683F6700E618F9 /* formdata.c in Sources */,
				22F6A24D20683F8500E618F9 /* tool_metalink.c in Sources */,
				22F6A25520683F8500E618F9 /* tool_setopt.c in Sources */,
				22F6A1E020683F6700E618F9 /* hostsyn.c in Sources */,
				22F6A23C20683F8500E618F9 /* tool_cb_rea.c in Sources */,
				22F6A25A20683F8500E618F9 /* tool_vms.c in Sources */,
				22F6A22120683F7900E618F9 /* gskit.c in Sources */,
				22F6A25120683F8500E618F9 /* tool_operhlp.c in Sources */,
				22F6A22620683F7900E618F9 /* polarssl.c in Sources */,
				22F6A22D20683F7E00E618F9 /* digest_sspi.c in Sources */,
				22F6A22B20683F7E00E618F9 /* cram.c in Sources */,
				22F6A20A20683F6700E618F9 /* socks_gssapi.c in Sources */,
				22F6A20520683F6700E618F9 /* share.c in Sources */,
				22F6A1E620683F6700E618F9 /* http_ntlm.c in Sources */,
				22F6A24C20683F8500E618F9 /* tool_main.c in Sources */,
				22F6A25920683F8500E618F9 /* tool_util.c in Sources */,
				22F6A1FE20683F6700E618F9 /* pop3.c in Sources */,
				22F6A24A20683F8500E618F9 /* tool_hugehelp.c in Sources */,
				22F6A1C320683F6700E618F9 /* curl_gethostname.c in Sources */,
				22F6A1BD20683F6700E618F9 /* content_encoding.c in Sources */,
				22F6A1E120683F6700E618F9 /* http.c in Sources */,
				22F6A1ED20683F6700E618F9 /* krb5.c in Sources */,
				22F6A22520683F7900E618F9 /* openssl.c in Sources */,
				22F6A1C220683F6700E618F9 /* curl_fnmatch.c in Sources */,
				22F6A1E420683F6700E618F9 /* http_digest.c in Sources */,
				22F6A23F20683F8500E618F9 /* tool_cfgable.c in Sources */,
				22F6A1FF20683F6700E618F9 /* progress.c in Sources */,
				22F6A21A20683F6E00E618F9 /* version.c in Sources */,
				22F6A25220683F8500E618F9 /* tool_panykey.c in Sources */,
				22F6A24B20683F8500E618F9 /* tool_libinfo.c in Sources */,
				22F6A1CA20683F6700E618F9 /* curl_sasl.c in Sources */,
				22F6A1E220683F6700E618F9 /* http2.c in Sources */,
				22F6A1FD20683F6700E618F9 /* pipeline.c in Sources */,
				22F6A20120683F6700E618F9 /* rtsp.c in Sources */,
				22F6A1D020683F6700E618F9 /* escape.c in Sources */,
				22F6A22F20683F7E00E618F9 /* krb5_sspi.c in Sources */,
				22F6A1EE20683F6700E618F9 /* ldap.c in Sources */,
				22F6A1E820683F6700E618F9 /* idn_win32.c in Sources */,
				22F6A1BF20683F6700E618F9 /* curl_addrinfo.c in Sources */,
				22F6A1DB20683F6700E618F9 /* hostasyn.c in Sources */,
				22F6A1BC20683F6700E618F9 /* connect.c in Sources */,
				22F6A1F320683F6700E618F9 /* mprintf.c in Sources */,
				22F6A1DF20683F6700E618F9 /* hostip6.c in Sources */,
				22F6A25020683F8500E618F9 /* tool_operate.c in Sources */,
				22F6A24720683F8500E618F9 /* tool_help.c in Sources */,
				22F6A24820683F8500E618F9 /* tool_helpers.c in Sources */,
				22F6A22E20683F7E00E618F9 /* krb5_gssapi.c in Sources */,
				22F6A1C620683F6700E618F9 /* curl_multibyte.c in Sources */,
				22F6A1C820683F6700E618F9 /* curl_ntlm_wb.c in Sources */,
				22F6A23220683F7E00E618F9 /* oauth2.c in Sources */,
				22F6A1D720683F6700E618F9 /* getinfo.c in Sources */,
				22F6A1D420683F6700E618F9 /* ftp.c in Sources */,
				22F6A23520683F7E00E618F9 /* vauth.c in Sources */,
				22F6A1F620683F6700E618F9 /* non-ascii.c in Sources */,
				22F6A22020683F7900E618F9 /* darwinssl.c in Sources */,
				22F6A21F20683F7900E618F9 /* cyassl.c in Sources */,
				22F6A24120683F8500E618F9 /* tool_dirhie.c in Sources */,
				22F6A1CF20683F6700E618F9 /* easy.c in Sources */,
				22F6A20920683F6700E618F9 /* socks.c in Sources */,
				22F6A1F920683F6700E618F9 /* nwos.c in Sources */,
				22F6A1F720683F6700E618F9 /* nonblock.c in Sources */,
				22F6A1F520683F6700E618F9 /* netrc.c in Sources */,
				22F6A22820683F7900E618F9 /* schannel.c in Sources */,
				22F6A22920683F7900E618F9 /* vtls.c in Sources */,
				22F6A20620683F6700E618F9 /* slist.c in Sources */,
				22F6A25320683F8500E618F9 /* tool_paramhlp.c in Sources */,
				22F6A21720683F6700E618F9 /* timeval.c in Sources */,
				22F6A21020683F6700E618F9 /* strdup.c in Sources */,
				22F6A1C520683F6700E618F9 /* curl_memrchr.c in Sources */,
				22F6A23B20683F8500E618F9 /* tool_cb_prg.c in Sources */,
				22F6A23020683F7E00E618F9 /* ntlm.c in Sources */,
				22F6A24320683F8500E618F9 /* tool_easysrc.c in Sources */,
				22F6A23E20683F8500E618F9 /* tool_cb_wrt.c in Sources */,
				22F6A1F120683F6700E618F9 /* md5.c in Sources */,
				22F6A24420683F8500E618F9 /* tool_formparse.c in Sources */,
				22F6A21D20683F7400E618F9 /* x509asn1.c in Sources */,
				22F6A22220683F7900E618F9 /* gtls.c in Sources */,
				22F6A20E20683F6700E618F9 /* ssh.c in Sources */,
				22F6A1EA20683F6700E618F9 /* imap.c in Sources */,
				22F6A24020683F8500E618F9 /* tool_convert.c in Sources */,
				22F6A23920683F8500E618F9 /* tool_cb_dbg.c in Sources */,
				22F6A1DC20683F6700E618F9 /* hostcheck.c in Sources */,
				22F6A22320683F7900E618F9 /* mbedtls.c in Sources */,
				22F6A21520683F6700E618F9 /* telnet.c in Sources */,
				22F6A1FB20683F6700E618F9 /* parsedate.c in Sources */,
				22F6A1FC20683F6700E618F9 /* pingpong.c in Sources */,
				22F6A1B920683F6700E618F9 /* asyn-thread.c in Sources */,
				22F6A23A20683F8500E618F9 /* tool_cb_hdr.c in Sources */,
				22F6A21320683F6700E618F9 /* strtoofft.c in Sources */,
				22F6A25720683F8500E618F9 /* tool_strdup.c in Sources */,
				22F6A21220683F6700E618F9 /* strtok.c in Sources */,
				22F6A20B20683F6700E618F9 /* socks_sspi.c in Sources */,
				22F6A20820683F6700E618F9 /* smtp.c in Sources */,
				22F6A1C920683F6700E618F9 /* curl_rtmp.c in Sources */,
				22F6A1C120683F6700E618F9 /* curl_endian.c in Sources */,
				22F6A1EF20683F6700E618F9 /* llist.c in Sources */,
				22F6A1D920683F6700E618F9 /* hash.c in Sources */,
				22F6A25C20683F8500E618F9 /* tool_writeout.c in Sources */,
				22F6A1F820683F6700E618F9 /* nwlib.c in Sources */,
				22F6A1EB20683F6700E618F9 /* inet_ntop.c in Sources */,
				22F6A20020683F6700E618F9 /* rand.c in Sources */,
				22F6A1BE20683F6700E618F9 /* cookie.c in Sources */,
				22F6A21920683F6700E618F9 /* url.c in Sources */,
				22F6A1E320683F6700E618F9 /* http_chunks.c in Sources */,
				22F6A24E20683F8500E618F9 /* tool_mfiles.c in Sources */,
				22F6A1CE20683F6700E618F9 /* dotdot.c in Sources */,
				22F6A25620683F8500E618F9 /* tool_sleep.c in Sources */,
				22F6A23820683F8500E618F9 /* tool_bname.c in Sources */,
				22F6A21B20683F7400E618F9 /* warnless.c in Sources */,
				22F6A1D820683F6700E618F9 /* gopher.c in Sources */,
				22F6A1DA20683F6700E618F9 /* hmac.c in Sources */,
				22F6A20D20683F6700E618F9 /* splay.c in Sources */,
				22F6A1E720683F6700E618F9 /* http_proxy.c in Sources */,
				22F6A1B720683F6700E618F9 /* amigaos.c in Sources */,
				22F6A25B20683F8500E618F9 /* tool_writeenv.c in Sources */,
				22F6A20220683F6700E618F9 /* security.c in Sources */,
				22F6A1CB20683F6700E618F9 /* curl_sspi.c in Sources */,
				22F6A1C020683F6700E618F9 /* curl_des.c in Sources */,
				22F6A21820683F6700E618F9 /* transfer.c in Sources */,
				22F6A1BB20683F6700E618F9 /* conncache.c in Sources */,
				22F6A22420683F7900E618F9 /* nss.c in Sources */,
				22F6A1BA20683F6700E618F9 /* base64.c in Sources */,
				22F6A24920683F8500E618F9 /* tool_homedir.c in Sources */,
				22F6A23420683F7E00E618F9 /* spnego_sspi.c in Sources */,
				22F6A1CD20683F6700E618F9 /* dict.c in Sources */,
				22F6A1C420683F6700E618F9 /* curl_gssapi.c in Sources */,
				22F6A20320683F6700E618F9 /* select.c in Sources */,
				22F6A20720683F6700E618F9 /* smb.c in Sources */,
				22F6A1FA20683F6700E618F9 /* openldap.c in Sources */,
				22F6A24F20683F8500E618F9 /* tool_msgs.c in Sources */,
				22F6A21C20683F7400E618F9 /* wildcard.c in Sources */,
				22F6A1F420683F6700E618F9 /* multi.c in Sources */,
				22F6A1B820683F6700E618F9 /* asyn-ares.c in Sources */,
				22F6A24220683F8500E618F9 /* tool_doswin.c in Sources */,
				22F6A25D20683F8600E618F9 /* tool_xattr.c in Sources */,
				22F6A1E920683F6700E618F9 /* if2ip.c in Sources */,
				22F6A23120683F7E00E618F9 /* ntlm_sspi.c in Sources */,
				22F6A23720683F8500E618F9 /* tool_binmode.c in Sources */,
				22F6A24520683F8500E618F9 /* tool_getparam.c in Sources */,
				22F6A21620683F6700E618F9 /* tftp.c in Sources */,
				22F6A24620683F8500E618F9 /* tool_getpass.c in Sources */,
				22F6A1D520683F6700E618F9 /* ftplistparser.c in Sources */,
				22F6A22720683F7900E618F9 /* polarssl_threadlock.c in Sources */,
				22F6A25820683F8500E618F9 /* tool_urlglob.c in Sources */,
				22F6A20420683F6700E618F9 /* sendf.c in Sources */,
				22F6A20C20683F6700E618F9 /* speedcheck.c in Sources */,
				22F6A1D120683F6700E618F9 /* file.c in Sources */,
				22F6A22C20683F7E00E618F9 /* digest.c in Sources */,
				22F6A21420683F6700E618F9 /* system_win32.c in Sources */,
				22F6A1DE20683F6700E618F9 /* hostip4.c in Sources */,
				22F6A1DD20683F6700E618F9 /* hostip.c in Sources */,
				22F6A1EC20683F6700E618F9 /* inet_pton.c in Sources */,
				22F6A1D220683F6700E618F9 /* fileinfo.c in Sources */,
				22F6A21120683F6700E618F9 /* strerror.c in Sources */,
			);
			runOnlyForDeploymentPostprocessing = 0;
		};
/* End PBXSourcesBuildPhase section */

/* Begin XCBuildConfiguration section */
		223496B11FD5FC71007ED1A9 /* Debug */ = {
			isa = XCBuildConfiguration;
			buildSettings = {
				ALWAYS_SEARCH_USER_PATHS = NO;
				CLANG_ANALYZER_NONNULL = YES;
				CLANG_ANALYZER_NUMBER_OBJECT_CONVERSION = YES_AGGRESSIVE;
				CLANG_CXX_LANGUAGE_STANDARD = "gnu++14";
				CLANG_CXX_LIBRARY = "libc++";
				CLANG_ENABLE_MODULES = YES;
				CLANG_ENABLE_OBJC_ARC = YES;
				CLANG_WARN_BLOCK_CAPTURE_AUTORELEASING = YES;
				CLANG_WARN_BOOL_CONVERSION = YES;
				CLANG_WARN_COMMA = YES;
				CLANG_WARN_CONSTANT_CONVERSION = YES;
				CLANG_WARN_DIRECT_OBJC_ISA_USAGE = YES_ERROR;
				CLANG_WARN_DOCUMENTATION_COMMENTS = YES;
				CLANG_WARN_EMPTY_BODY = YES;
				CLANG_WARN_ENUM_CONVERSION = YES;
				CLANG_WARN_INFINITE_RECURSION = YES;
				CLANG_WARN_INT_CONVERSION = YES;
				CLANG_WARN_NON_LITERAL_NULL_CONVERSION = YES;
				CLANG_WARN_OBJC_LITERAL_CONVERSION = YES;
				CLANG_WARN_OBJC_ROOT_CLASS = YES_ERROR;
				CLANG_WARN_RANGE_LOOP_ANALYSIS = YES;
				CLANG_WARN_STRICT_PROTOTYPES = YES;
				CLANG_WARN_SUSPICIOUS_MOVE = YES;
				CLANG_WARN_UNGUARDED_AVAILABILITY = YES_AGGRESSIVE;
				CLANG_WARN_UNREACHABLE_CODE = YES;
				CLANG_WARN__DUPLICATE_METHOD_MATCH = YES;
				CODE_SIGN_IDENTITY = "iPhone Developer";
				COPY_PHASE_STRIP = NO;
				CURRENT_PROJECT_VERSION = 1;
				DEBUG_INFORMATION_FORMAT = dwarf;
				ENABLE_STRICT_OBJC_MSGSEND = YES;
				ENABLE_TESTABILITY = YES;
				GCC_C_LANGUAGE_STANDARD = gnu11;
				GCC_DYNAMIC_NO_PIC = NO;
				GCC_NO_COMMON_BLOCKS = YES;
				GCC_OPTIMIZATION_LEVEL = 0;
				GCC_PREPROCESSOR_DEFINITIONS = (
					"DEBUG=1",
					"$(inherited)",
				);
				GCC_WARN_64_TO_32_BIT_CONVERSION = YES;
				GCC_WARN_ABOUT_RETURN_TYPE = YES_ERROR;
				GCC_WARN_UNDECLARED_SELECTOR = YES;
				GCC_WARN_UNINITIALIZED_AUTOS = YES_AGGRESSIVE;
				GCC_WARN_UNUSED_FUNCTION = YES;
				GCC_WARN_UNUSED_VARIABLE = YES;
				IPHONEOS_DEPLOYMENT_TARGET = 10.0;
				MTL_ENABLE_DEBUG_INFO = YES;
				ONLY_ACTIVE_ARCH = YES;
				OTHER_CFLAGS = (
					"-Wshorten-64-to-32",
					"-Wno-ambiguous-macro",
					"-Wunused-const-variable",
					"-Wincompatible-pointer-types-discards-qualifiers",
				);
				SDKROOT = iphoneos;
				TARGETED_DEVICE_FAMILY = "1,2";
				VERSIONING_SYSTEM = "apple-generic";
				VERSION_INFO_PREFIX = "";
			};
			name = Debug;
		};
		223496B21FD5FC71007ED1A9 /* Release */ = {
			isa = XCBuildConfiguration;
			buildSettings = {
				ALWAYS_SEARCH_USER_PATHS = NO;
				CLANG_ANALYZER_NONNULL = YES;
				CLANG_ANALYZER_NUMBER_OBJECT_CONVERSION = YES_AGGRESSIVE;
				CLANG_CXX_LANGUAGE_STANDARD = "gnu++14";
				CLANG_CXX_LIBRARY = "libc++";
				CLANG_ENABLE_MODULES = YES;
				CLANG_ENABLE_OBJC_ARC = YES;
				CLANG_WARN_BLOCK_CAPTURE_AUTORELEASING = YES;
				CLANG_WARN_BOOL_CONVERSION = YES;
				CLANG_WARN_COMMA = YES;
				CLANG_WARN_CONSTANT_CONVERSION = YES;
				CLANG_WARN_DIRECT_OBJC_ISA_USAGE = YES_ERROR;
				CLANG_WARN_DOCUMENTATION_COMMENTS = YES;
				CLANG_WARN_EMPTY_BODY = YES;
				CLANG_WARN_ENUM_CONVERSION = YES;
				CLANG_WARN_INFINITE_RECURSION = YES;
				CLANG_WARN_INT_CONVERSION = YES;
				CLANG_WARN_NON_LITERAL_NULL_CONVERSION = YES;
				CLANG_WARN_OBJC_LITERAL_CONVERSION = YES;
				CLANG_WARN_OBJC_ROOT_CLASS = YES_ERROR;
				CLANG_WARN_RANGE_LOOP_ANALYSIS = YES;
				CLANG_WARN_STRICT_PROTOTYPES = YES;
				CLANG_WARN_SUSPICIOUS_MOVE = YES;
				CLANG_WARN_UNGUARDED_AVAILABILITY = YES_AGGRESSIVE;
				CLANG_WARN_UNREACHABLE_CODE = YES;
				CLANG_WARN__DUPLICATE_METHOD_MATCH = YES;
				CODE_SIGN_IDENTITY = "iPhone Developer";
				COPY_PHASE_STRIP = NO;
				CURRENT_PROJECT_VERSION = 1;
				DEBUG_INFORMATION_FORMAT = "dwarf-with-dsym";
				ENABLE_NS_ASSERTIONS = NO;
				ENABLE_STRICT_OBJC_MSGSEND = YES;
				GCC_C_LANGUAGE_STANDARD = gnu11;
				GCC_NO_COMMON_BLOCKS = YES;
				GCC_WARN_64_TO_32_BIT_CONVERSION = YES;
				GCC_WARN_ABOUT_RETURN_TYPE = YES_ERROR;
				GCC_WARN_UNDECLARED_SELECTOR = YES;
				GCC_WARN_UNINITIALIZED_AUTOS = YES_AGGRESSIVE;
				GCC_WARN_UNUSED_FUNCTION = YES;
				GCC_WARN_UNUSED_VARIABLE = YES;
				IPHONEOS_DEPLOYMENT_TARGET = 10.0;
				MTL_ENABLE_DEBUG_INFO = NO;
				OTHER_CFLAGS = (
					"-Wshorten-64-to-32",
					"-Wno-ambiguous-macro",
					"-Wunused-const-variable",
					"-Wincompatible-pointer-types-discards-qualifiers",
				);
				SDKROOT = iphoneos;
				TARGETED_DEVICE_FAMILY = "1,2";
				VALIDATE_PRODUCT = YES;
				VERSIONING_SYSTEM = "apple-generic";
				VERSION_INFO_PREFIX = "";
			};
			name = Release;
		};
		223496B41FD5FC71007ED1A9 /* Debug */ = {
			isa = XCBuildConfiguration;
			buildSettings = {
				CODE_SIGN_IDENTITY = "";
				CODE_SIGN_STYLE = Manual;
				DEFINES_MODULE = YES;
				DEVELOPMENT_TEAM = "";
				DYLIB_COMPATIBILITY_VERSION = 1;
				DYLIB_CURRENT_VERSION = 1;
				DYLIB_INSTALL_NAME_BASE = "@rpath";
				ENABLE_BITCODE = YES;
				FRAMEWORK_SEARCH_PATHS = (
					"$(inherited)",
					"$(PROJECT_DIR)/Frameworks",
				);
				INFOPLIST_FILE = ios_system/Info.plist;
				INSTALL_PATH = "$(LOCAL_LIBRARY_DIR)/Frameworks";
<<<<<<< HEAD
				IPHONEOS_DEPLOYMENT_TARGET = 10.0;
=======
>>>>>>> b6541d26
				LD_RUNPATH_SEARCH_PATHS = "$(inherited) @executable_path/Frameworks @loader_path/Frameworks";
				ONLY_ACTIVE_ARCH = NO;
				OTHER_CFLAGS = (
					"-Wshorten-64-to-32",
					"-Wno-ambiguous-macro",
					"-Wunused-const-variable",
					"-Wincompatible-pointer-types-discards-qualifiers",
				);
				OTHER_LDFLAGS = (
					"-F",
					Frameworks/,
				);
				PRODUCT_BUNDLE_IDENTIFIER = "Acube.ios-system";
				PRODUCT_NAME = "$(TARGET_NAME:c99extidentifier)";
				PROVISIONING_PROFILE_SPECIFIER = "";
				SKIP_INSTALL = YES;
			};
			name = Debug;
		};
		223496B51FD5FC71007ED1A9 /* Release */ = {
			isa = XCBuildConfiguration;
			buildSettings = {
				CODE_SIGN_IDENTITY = "";
				CODE_SIGN_STYLE = Manual;
				DEFINES_MODULE = YES;
				DEVELOPMENT_TEAM = "";
				DYLIB_COMPATIBILITY_VERSION = 1;
				DYLIB_CURRENT_VERSION = 1;
				DYLIB_INSTALL_NAME_BASE = "@rpath";
				ENABLE_BITCODE = YES;
				FRAMEWORK_SEARCH_PATHS = (
					"$(inherited)",
					"$(PROJECT_DIR)/Frameworks",
				);
				INFOPLIST_FILE = ios_system/Info.plist;
				INSTALL_PATH = "$(LOCAL_LIBRARY_DIR)/Frameworks";
<<<<<<< HEAD
				IPHONEOS_DEPLOYMENT_TARGET = 10.0;
=======
>>>>>>> b6541d26
				LD_RUNPATH_SEARCH_PATHS = "$(inherited) @executable_path/Frameworks @loader_path/Frameworks";
				OTHER_CFLAGS = (
					"-Wshorten-64-to-32",
					"-Wno-ambiguous-macro",
					"-Wunused-const-variable",
					"-Wincompatible-pointer-types-discards-qualifiers",
				);
				OTHER_LDFLAGS = (
					"-F",
					Frameworks/,
				);
				PRODUCT_BUNDLE_IDENTIFIER = "Acube.ios-system";
				PRODUCT_NAME = "$(TARGET_NAME:c99extidentifier)";
				PROVISIONING_PROFILE_SPECIFIER = "";
				SKIP_INSTALL = YES;
			};
			name = Release;
		};
		225E1B712067F39F005AC151 /* Debug */ = {
			isa = XCBuildConfiguration;
			buildSettings = {
				CLANG_ENABLE_OBJC_WEAK = YES;
				CLANG_WARN_DEPRECATED_OBJC_IMPLEMENTATIONS = YES;
				CLANG_WARN_OBJC_IMPLICIT_RETAIN_SELF = YES;
				CODE_SIGN_IDENTITY = "";
				CODE_SIGN_STYLE = Automatic;
				DEFINES_MODULE = YES;
				DEVELOPMENT_TEAM = VG8Z23C8YL;
				DYLIB_COMPATIBILITY_VERSION = 1;
				DYLIB_CURRENT_VERSION = 1;
				DYLIB_INSTALL_NAME_BASE = "@rpath";
				INFOPLIST_FILE = tar/Info.plist;
				INSTALL_PATH = "$(LOCAL_LIBRARY_DIR)/Frameworks";
				LD_RUNPATH_SEARCH_PATHS = "$(inherited) @executable_path/Frameworks @loader_path/Frameworks";
				ONLY_ACTIVE_ARCH = NO;
				OTHER_CFLAGS = (
					"-Wshorten-64-to-32",
					"-Wno-ambiguous-macro",
					"-Wunused-const-variable",
					"-Wincompatible-pointer-types-discards-qualifiers",
					"-DHAVE_CONFIG_H",
				);
				PRODUCT_BUNDLE_IDENTIFIER = "Nicolas-Holzschuch.tar";
				PRODUCT_NAME = "$(TARGET_NAME:c99extidentifier)";
				SKIP_INSTALL = YES;
			};
			name = Debug;
		};
		225E1B722067F39F005AC151 /* Release */ = {
			isa = XCBuildConfiguration;
			buildSettings = {
				CLANG_ENABLE_OBJC_WEAK = YES;
				CLANG_WARN_DEPRECATED_OBJC_IMPLEMENTATIONS = YES;
				CLANG_WARN_OBJC_IMPLICIT_RETAIN_SELF = YES;
				CODE_SIGN_IDENTITY = "";
				CODE_SIGN_STYLE = Automatic;
				DEFINES_MODULE = YES;
				DEVELOPMENT_TEAM = VG8Z23C8YL;
				DYLIB_COMPATIBILITY_VERSION = 1;
				DYLIB_CURRENT_VERSION = 1;
				DYLIB_INSTALL_NAME_BASE = "@rpath";
				INFOPLIST_FILE = tar/Info.plist;
				INSTALL_PATH = "$(LOCAL_LIBRARY_DIR)/Frameworks";
				LD_RUNPATH_SEARCH_PATHS = "$(inherited) @executable_path/Frameworks @loader_path/Frameworks";
				OTHER_CFLAGS = (
					"-Wshorten-64-to-32",
					"-Wno-ambiguous-macro",
					"-Wunused-const-variable",
					"-Wincompatible-pointer-types-discards-qualifiers",
					"-DHAVE_CONFIG_H",
				);
				PRODUCT_BUNDLE_IDENTIFIER = "Nicolas-Holzschuch.tar";
				PRODUCT_NAME = "$(TARGET_NAME:c99extidentifier)";
				SKIP_INSTALL = YES;
			};
			name = Release;
		};
		228264EE2067F0A9002F9671 /* Debug */ = {
			isa = XCBuildConfiguration;
			buildSettings = {
				CLANG_ENABLE_OBJC_WEAK = YES;
				CLANG_WARN_DEPRECATED_OBJC_IMPLEMENTATIONS = YES;
				CLANG_WARN_OBJC_IMPLICIT_RETAIN_SELF = YES;
				CODE_SIGN_IDENTITY = "";
				CODE_SIGN_STYLE = Automatic;
				DEFINES_MODULE = YES;
				DEVELOPMENT_TEAM = VG8Z23C8YL;
				DYLIB_COMPATIBILITY_VERSION = 1;
				DYLIB_CURRENT_VERSION = 1;
				DYLIB_INSTALL_NAME_BASE = "@rpath";
				INFOPLIST_FILE = files/Info.plist;
				INSTALL_PATH = "$(LOCAL_LIBRARY_DIR)/Frameworks";
				LD_RUNPATH_SEARCH_PATHS = "$(inherited) @executable_path/Frameworks @loader_path/Frameworks";
				ONLY_ACTIVE_ARCH = NO;
				PRODUCT_BUNDLE_IDENTIFIER = "Nicolas-Holzschuch.files";
				PRODUCT_NAME = "$(TARGET_NAME:c99extidentifier)";
				SKIP_INSTALL = YES;
			};
			name = Debug;
		};
		228264EF2067F0A9002F9671 /* Release */ = {
			isa = XCBuildConfiguration;
			buildSettings = {
				CLANG_ENABLE_OBJC_WEAK = YES;
				CLANG_WARN_DEPRECATED_OBJC_IMPLEMENTATIONS = YES;
				CLANG_WARN_OBJC_IMPLICIT_RETAIN_SELF = YES;
				CODE_SIGN_IDENTITY = "";
				CODE_SIGN_STYLE = Automatic;
				DEFINES_MODULE = YES;
				DEVELOPMENT_TEAM = VG8Z23C8YL;
				DYLIB_COMPATIBILITY_VERSION = 1;
				DYLIB_CURRENT_VERSION = 1;
				DYLIB_INSTALL_NAME_BASE = "@rpath";
				INFOPLIST_FILE = files/Info.plist;
				INSTALL_PATH = "$(LOCAL_LIBRARY_DIR)/Frameworks";
				LD_RUNPATH_SEARCH_PATHS = "$(inherited) @executable_path/Frameworks @loader_path/Frameworks";
				PRODUCT_BUNDLE_IDENTIFIER = "Nicolas-Holzschuch.files";
				PRODUCT_NAME = "$(TARGET_NAME:c99extidentifier)";
				SKIP_INSTALL = YES;
			};
			name = Release;
		};
		22F6A1122068390800E618F9 /* Debug */ = {
			isa = XCBuildConfiguration;
			buildSettings = {
				CLANG_ENABLE_OBJC_WEAK = YES;
				CLANG_WARN_DEPRECATED_OBJC_IMPLEMENTATIONS = YES;
				CLANG_WARN_OBJC_IMPLICIT_RETAIN_SELF = YES;
				CODE_SIGN_IDENTITY = "";
				CODE_SIGN_STYLE = Automatic;
				DEFINES_MODULE = YES;
				DEVELOPMENT_TEAM = VG8Z23C8YL;
				DYLIB_COMPATIBILITY_VERSION = 1;
				DYLIB_CURRENT_VERSION = 1;
				DYLIB_INSTALL_NAME_BASE = "@rpath";
				INFOPLIST_FILE = shell/Info.plist;
				INSTALL_PATH = "$(LOCAL_LIBRARY_DIR)/Frameworks";
				LD_RUNPATH_SEARCH_PATHS = "$(inherited) @executable_path/Frameworks @loader_path/Frameworks";
				ONLY_ACTIVE_ARCH = NO;
				PRODUCT_BUNDLE_IDENTIFIER = "Nicolas-Holzschuch.shell";
				PRODUCT_NAME = "$(TARGET_NAME:c99extidentifier)";
				SKIP_INSTALL = YES;
			};
			name = Debug;
		};
		22F6A1132068390800E618F9 /* Release */ = {
			isa = XCBuildConfiguration;
			buildSettings = {
				CLANG_ENABLE_OBJC_WEAK = YES;
				CLANG_WARN_DEPRECATED_OBJC_IMPLEMENTATIONS = YES;
				CLANG_WARN_OBJC_IMPLICIT_RETAIN_SELF = YES;
				CODE_SIGN_IDENTITY = "";
				CODE_SIGN_STYLE = Automatic;
				DEFINES_MODULE = YES;
				DEVELOPMENT_TEAM = VG8Z23C8YL;
				DYLIB_COMPATIBILITY_VERSION = 1;
				DYLIB_CURRENT_VERSION = 1;
				DYLIB_INSTALL_NAME_BASE = "@rpath";
				INFOPLIST_FILE = shell/Info.plist;
				INSTALL_PATH = "$(LOCAL_LIBRARY_DIR)/Frameworks";
				LD_RUNPATH_SEARCH_PATHS = "$(inherited) @executable_path/Frameworks @loader_path/Frameworks";
				PRODUCT_BUNDLE_IDENTIFIER = "Nicolas-Holzschuch.shell";
				PRODUCT_NAME = "$(TARGET_NAME:c99extidentifier)";
				SKIP_INSTALL = YES;
			};
			name = Release;
		};
		22F6A12E206839EF00E618F9 /* Debug */ = {
			isa = XCBuildConfiguration;
			buildSettings = {
				CLANG_ENABLE_OBJC_WEAK = YES;
				CLANG_WARN_DEPRECATED_OBJC_IMPLEMENTATIONS = YES;
				CLANG_WARN_OBJC_IMPLICIT_RETAIN_SELF = YES;
				CODE_SIGN_IDENTITY = "";
				CODE_SIGN_STYLE = Automatic;
				DEFINES_MODULE = YES;
				DEVELOPMENT_TEAM = VG8Z23C8YL;
				DYLIB_COMPATIBILITY_VERSION = 1;
				DYLIB_CURRENT_VERSION = 1;
				DYLIB_INSTALL_NAME_BASE = "@rpath";
				INFOPLIST_FILE = text/Info.plist;
				INSTALL_PATH = "$(LOCAL_LIBRARY_DIR)/Frameworks";
				LD_RUNPATH_SEARCH_PATHS = "$(inherited) @executable_path/Frameworks @loader_path/Frameworks";
				ONLY_ACTIVE_ARCH = NO;
				PRODUCT_BUNDLE_IDENTIFIER = "Nicolas-Holzschuch.text";
				PRODUCT_NAME = "$(TARGET_NAME:c99extidentifier)";
				SKIP_INSTALL = YES;
			};
			name = Debug;
		};
		22F6A12F206839EF00E618F9 /* Release */ = {
			isa = XCBuildConfiguration;
			buildSettings = {
				CLANG_ENABLE_OBJC_WEAK = YES;
				CLANG_WARN_DEPRECATED_OBJC_IMPLEMENTATIONS = YES;
				CLANG_WARN_OBJC_IMPLICIT_RETAIN_SELF = YES;
				CODE_SIGN_IDENTITY = "";
				CODE_SIGN_STYLE = Automatic;
				DEFINES_MODULE = YES;
				DEVELOPMENT_TEAM = VG8Z23C8YL;
				DYLIB_COMPATIBILITY_VERSION = 1;
				DYLIB_CURRENT_VERSION = 1;
				DYLIB_INSTALL_NAME_BASE = "@rpath";
				INFOPLIST_FILE = text/Info.plist;
				INSTALL_PATH = "$(LOCAL_LIBRARY_DIR)/Frameworks";
				LD_RUNPATH_SEARCH_PATHS = "$(inherited) @executable_path/Frameworks @loader_path/Frameworks";
				PRODUCT_BUNDLE_IDENTIFIER = "Nicolas-Holzschuch.text";
				PRODUCT_NAME = "$(TARGET_NAME:c99extidentifier)";
				SKIP_INSTALL = YES;
			};
			name = Release;
		};
		22F6A15520683BBD00E618F9 /* Debug */ = {
			isa = XCBuildConfiguration;
			buildSettings = {
				CLANG_ENABLE_OBJC_WEAK = YES;
				CLANG_WARN_DEPRECATED_OBJC_IMPLEMENTATIONS = YES;
				CLANG_WARN_OBJC_IMPLICIT_RETAIN_SELF = YES;
				CODE_SIGN_IDENTITY = "";
				CODE_SIGN_STYLE = Automatic;
				DEFINES_MODULE = YES;
				DEVELOPMENT_TEAM = VG8Z23C8YL;
				DYLIB_COMPATIBILITY_VERSION = 1;
				DYLIB_CURRENT_VERSION = 1;
				DYLIB_INSTALL_NAME_BASE = "@rpath";
				INFOPLIST_FILE = awk/Info.plist;
				INSTALL_PATH = "$(LOCAL_LIBRARY_DIR)/Frameworks";
				LD_RUNPATH_SEARCH_PATHS = "$(inherited) @executable_path/Frameworks @loader_path/Frameworks";
				ONLY_ACTIVE_ARCH = NO;
				OTHER_CFLAGS = (
					"-Wshorten-64-to-32",
					"-Wno-ambiguous-macro",
					"-Wunused-const-variable",
					"-Wincompatible-pointer-types-discards-qualifiers",
					"-I",
					ios_system/,
				);
				PRODUCT_BUNDLE_IDENTIFIER = "Nicolas-Holzschuch.awk";
				PRODUCT_NAME = "$(TARGET_NAME:c99extidentifier)";
				SKIP_INSTALL = YES;
			};
			name = Debug;
		};
		22F6A15620683BBD00E618F9 /* Release */ = {
			isa = XCBuildConfiguration;
			buildSettings = {
				CLANG_ENABLE_OBJC_WEAK = YES;
				CLANG_WARN_DEPRECATED_OBJC_IMPLEMENTATIONS = YES;
				CLANG_WARN_OBJC_IMPLICIT_RETAIN_SELF = YES;
				CODE_SIGN_IDENTITY = "";
				CODE_SIGN_STYLE = Automatic;
				DEFINES_MODULE = YES;
				DEVELOPMENT_TEAM = VG8Z23C8YL;
				DYLIB_COMPATIBILITY_VERSION = 1;
				DYLIB_CURRENT_VERSION = 1;
				DYLIB_INSTALL_NAME_BASE = "@rpath";
				INFOPLIST_FILE = awk/Info.plist;
				INSTALL_PATH = "$(LOCAL_LIBRARY_DIR)/Frameworks";
				LD_RUNPATH_SEARCH_PATHS = "$(inherited) @executable_path/Frameworks @loader_path/Frameworks";
				OTHER_CFLAGS = (
					"-Wshorten-64-to-32",
					"-Wno-ambiguous-macro",
					"-Wunused-const-variable",
					"-Wincompatible-pointer-types-discards-qualifiers",
					"-I",
					ios_system/,
				);
				PRODUCT_BUNDLE_IDENTIFIER = "Nicolas-Holzschuch.awk";
				PRODUCT_NAME = "$(TARGET_NAME:c99extidentifier)";
				SKIP_INSTALL = YES;
			};
			name = Release;
		};
		22F6A16C20683D5200E618F9 /* Debug */ = {
			isa = XCBuildConfiguration;
			buildSettings = {
				CLANG_ENABLE_OBJC_WEAK = YES;
				CLANG_WARN_DEPRECATED_OBJC_IMPLEMENTATIONS = YES;
				CLANG_WARN_OBJC_IMPLICIT_RETAIN_SELF = YES;
				CODE_SIGN_IDENTITY = "";
				CODE_SIGN_STYLE = Automatic;
				DEFINES_MODULE = YES;
				DEVELOPMENT_TEAM = VG8Z23C8YL;
				DYLIB_COMPATIBILITY_VERSION = 1;
				DYLIB_CURRENT_VERSION = 1;
				DYLIB_INSTALL_NAME_BASE = "@rpath";
				FRAMEWORK_SEARCH_PATHS = (
					"$(inherited)",
					"$(PROJECT_DIR)/Frameworks",
				);
				INFOPLIST_FILE = ssh_cmd/Info.plist;
				INSTALL_PATH = "$(LOCAL_LIBRARY_DIR)/Frameworks";
<<<<<<< HEAD
				IPHONEOS_DEPLOYMENT_TARGET = 10.0;
=======
>>>>>>> b6541d26
				LD_RUNPATH_SEARCH_PATHS = "$(inherited) @executable_path/Frameworks @loader_path/Frameworks";
				ONLY_ACTIVE_ARCH = NO;
				PRODUCT_BUNDLE_IDENTIFIER = "Nicolas-Holzschuch.ssh-cmd";
				PRODUCT_NAME = "$(TARGET_NAME:c99extidentifier)";
				SKIP_INSTALL = YES;
			};
			name = Debug;
		};
		22F6A16D20683D5200E618F9 /* Release */ = {
			isa = XCBuildConfiguration;
			buildSettings = {
				CLANG_ENABLE_OBJC_WEAK = YES;
				CLANG_WARN_DEPRECATED_OBJC_IMPLEMENTATIONS = YES;
				CLANG_WARN_OBJC_IMPLICIT_RETAIN_SELF = YES;
				CODE_SIGN_IDENTITY = "";
				CODE_SIGN_STYLE = Automatic;
				DEFINES_MODULE = YES;
				DEVELOPMENT_TEAM = VG8Z23C8YL;
				DYLIB_COMPATIBILITY_VERSION = 1;
				DYLIB_CURRENT_VERSION = 1;
				DYLIB_INSTALL_NAME_BASE = "@rpath";
				FRAMEWORK_SEARCH_PATHS = (
					"$(inherited)",
					"$(PROJECT_DIR)/Frameworks",
				);
				INFOPLIST_FILE = ssh_cmd/Info.plist;
				INSTALL_PATH = "$(LOCAL_LIBRARY_DIR)/Frameworks";
<<<<<<< HEAD
				IPHONEOS_DEPLOYMENT_TARGET = 10.0;
=======
>>>>>>> b6541d26
				LD_RUNPATH_SEARCH_PATHS = "$(inherited) @executable_path/Frameworks @loader_path/Frameworks";
				PRODUCT_BUNDLE_IDENTIFIER = "Nicolas-Holzschuch.ssh-cmd";
				PRODUCT_NAME = "$(TARGET_NAME:c99extidentifier)";
				SKIP_INSTALL = YES;
			};
			name = Release;
		};
		22F6A1B520683F4100E618F9 /* Debug */ = {
			isa = XCBuildConfiguration;
			buildSettings = {
				CLANG_ENABLE_OBJC_WEAK = YES;
				CLANG_WARN_DEPRECATED_OBJC_IMPLEMENTATIONS = YES;
				CLANG_WARN_OBJC_IMPLICIT_RETAIN_SELF = YES;
				CODE_SIGN_IDENTITY = "";
				CODE_SIGN_STYLE = Automatic;
				DEFINES_MODULE = YES;
				DEVELOPMENT_TEAM = VG8Z23C8YL;
				DYLIB_COMPATIBILITY_VERSION = 1;
				DYLIB_CURRENT_VERSION = 1;
				DYLIB_INSTALL_NAME_BASE = "@rpath";
				FRAMEWORK_SEARCH_PATHS = (
					"$(inherited)",
					"$(PROJECT_DIR)/Frameworks",
				);
				INFOPLIST_FILE = curl_ios/Info.plist;
				INSTALL_PATH = "$(LOCAL_LIBRARY_DIR)/Frameworks";
<<<<<<< HEAD
				IPHONEOS_DEPLOYMENT_TARGET = 10.0;
=======
>>>>>>> b6541d26
				LD_RUNPATH_SEARCH_PATHS = "$(inherited) @executable_path/Frameworks @loader_path/Frameworks";
				ONLY_ACTIVE_ARCH = NO;
				OTHER_LDFLAGS = (
					"-ObjC",
					"-F",
					Frameworks,
				);
				PRODUCT_BUNDLE_IDENTIFIER = "Nicolas-Holzschuch.curl";
				PRODUCT_NAME = "$(TARGET_NAME:c99extidentifier)";
				SKIP_INSTALL = YES;
			};
			name = Debug;
		};
		22F6A1B620683F4100E618F9 /* Release */ = {
			isa = XCBuildConfiguration;
			buildSettings = {
				CLANG_ENABLE_OBJC_WEAK = YES;
				CLANG_WARN_DEPRECATED_OBJC_IMPLEMENTATIONS = YES;
				CLANG_WARN_OBJC_IMPLICIT_RETAIN_SELF = YES;
				CODE_SIGN_IDENTITY = "";
				CODE_SIGN_STYLE = Automatic;
				DEFINES_MODULE = YES;
				DEVELOPMENT_TEAM = VG8Z23C8YL;
				DYLIB_COMPATIBILITY_VERSION = 1;
				DYLIB_CURRENT_VERSION = 1;
				DYLIB_INSTALL_NAME_BASE = "@rpath";
				FRAMEWORK_SEARCH_PATHS = (
					"$(inherited)",
					"$(PROJECT_DIR)/Frameworks",
				);
				INFOPLIST_FILE = curl_ios/Info.plist;
				INSTALL_PATH = "$(LOCAL_LIBRARY_DIR)/Frameworks";
<<<<<<< HEAD
				IPHONEOS_DEPLOYMENT_TARGET = 10.0;
=======
>>>>>>> b6541d26
				LD_RUNPATH_SEARCH_PATHS = "$(inherited) @executable_path/Frameworks @loader_path/Frameworks";
				OTHER_LDFLAGS = (
					"-ObjC",
					"-F",
					Frameworks,
				);
				PRODUCT_BUNDLE_IDENTIFIER = "Nicolas-Holzschuch.curl";
				PRODUCT_NAME = "$(TARGET_NAME:c99extidentifier)";
				SKIP_INSTALL = YES;
			};
			name = Release;
		};
/* End XCBuildConfiguration section */

/* Begin XCConfigurationList section */
		223496A51FD5FC71007ED1A9 /* Build configuration list for PBXProject "ios_system" */ = {
			isa = XCConfigurationList;
			buildConfigurations = (
				223496B11FD5FC71007ED1A9 /* Debug */,
				223496B21FD5FC71007ED1A9 /* Release */,
			);
			defaultConfigurationIsVisible = 0;
			defaultConfigurationName = Release;
		};
		223496B31FD5FC71007ED1A9 /* Build configuration list for PBXNativeTarget "ios_system" */ = {
			isa = XCConfigurationList;
			buildConfigurations = (
				223496B41FD5FC71007ED1A9 /* Debug */,
				223496B51FD5FC71007ED1A9 /* Release */,
			);
			defaultConfigurationIsVisible = 0;
			defaultConfigurationName = Release;
		};
		225E1B702067F39F005AC151 /* Build configuration list for PBXNativeTarget "tar" */ = {
			isa = XCConfigurationList;
			buildConfigurations = (
				225E1B712067F39F005AC151 /* Debug */,
				225E1B722067F39F005AC151 /* Release */,
			);
			defaultConfigurationIsVisible = 0;
			defaultConfigurationName = Release;
		};
		228264ED2067F0A9002F9671 /* Build configuration list for PBXNativeTarget "files" */ = {
			isa = XCConfigurationList;
			buildConfigurations = (
				228264EE2067F0A9002F9671 /* Debug */,
				228264EF2067F0A9002F9671 /* Release */,
			);
			defaultConfigurationIsVisible = 0;
			defaultConfigurationName = Release;
		};
		22F6A1112068390800E618F9 /* Build configuration list for PBXNativeTarget "shell" */ = {
			isa = XCConfigurationList;
			buildConfigurations = (
				22F6A1122068390800E618F9 /* Debug */,
				22F6A1132068390800E618F9 /* Release */,
			);
			defaultConfigurationIsVisible = 0;
			defaultConfigurationName = Release;
		};
		22F6A12D206839EF00E618F9 /* Build configuration list for PBXNativeTarget "text" */ = {
			isa = XCConfigurationList;
			buildConfigurations = (
				22F6A12E206839EF00E618F9 /* Debug */,
				22F6A12F206839EF00E618F9 /* Release */,
			);
			defaultConfigurationIsVisible = 0;
			defaultConfigurationName = Release;
		};
		22F6A15420683BBD00E618F9 /* Build configuration list for PBXNativeTarget "awk" */ = {
			isa = XCConfigurationList;
			buildConfigurations = (
				22F6A15520683BBD00E618F9 /* Debug */,
				22F6A15620683BBD00E618F9 /* Release */,
			);
			defaultConfigurationIsVisible = 0;
			defaultConfigurationName = Release;
		};
		22F6A16B20683D5200E618F9 /* Build configuration list for PBXNativeTarget "ssh_cmd" */ = {
			isa = XCConfigurationList;
			buildConfigurations = (
				22F6A16C20683D5200E618F9 /* Debug */,
				22F6A16D20683D5200E618F9 /* Release */,
			);
			defaultConfigurationIsVisible = 0;
			defaultConfigurationName = Release;
		};
		22F6A1B420683F4100E618F9 /* Build configuration list for PBXNativeTarget "curl_ios" */ = {
			isa = XCConfigurationList;
			buildConfigurations = (
				22F6A1B520683F4100E618F9 /* Debug */,
				22F6A1B620683F4100E618F9 /* Release */,
			);
			defaultConfigurationIsVisible = 0;
			defaultConfigurationName = Release;
		};
/* End XCConfigurationList section */
	};
	rootObject = 223496A21FD5FC71007ED1A9 /* Project object */;
}<|MERGE_RESOLUTION|>--- conflicted
+++ resolved
@@ -3027,10 +3027,7 @@
 				);
 				INFOPLIST_FILE = ios_system/Info.plist;
 				INSTALL_PATH = "$(LOCAL_LIBRARY_DIR)/Frameworks";
-<<<<<<< HEAD
 				IPHONEOS_DEPLOYMENT_TARGET = 10.0;
-=======
->>>>>>> b6541d26
 				LD_RUNPATH_SEARCH_PATHS = "$(inherited) @executable_path/Frameworks @loader_path/Frameworks";
 				ONLY_ACTIVE_ARCH = NO;
 				OTHER_CFLAGS = (
@@ -3067,10 +3064,7 @@
 				);
 				INFOPLIST_FILE = ios_system/Info.plist;
 				INSTALL_PATH = "$(LOCAL_LIBRARY_DIR)/Frameworks";
-<<<<<<< HEAD
 				IPHONEOS_DEPLOYMENT_TARGET = 10.0;
-=======
->>>>>>> b6541d26
 				LD_RUNPATH_SEARCH_PATHS = "$(inherited) @executable_path/Frameworks @loader_path/Frameworks";
 				OTHER_CFLAGS = (
 					"-Wshorten-64-to-32",
@@ -3363,10 +3357,7 @@
 				);
 				INFOPLIST_FILE = ssh_cmd/Info.plist;
 				INSTALL_PATH = "$(LOCAL_LIBRARY_DIR)/Frameworks";
-<<<<<<< HEAD
 				IPHONEOS_DEPLOYMENT_TARGET = 10.0;
-=======
->>>>>>> b6541d26
 				LD_RUNPATH_SEARCH_PATHS = "$(inherited) @executable_path/Frameworks @loader_path/Frameworks";
 				ONLY_ACTIVE_ARCH = NO;
 				PRODUCT_BUNDLE_IDENTIFIER = "Nicolas-Holzschuch.ssh-cmd";
@@ -3394,10 +3385,7 @@
 				);
 				INFOPLIST_FILE = ssh_cmd/Info.plist;
 				INSTALL_PATH = "$(LOCAL_LIBRARY_DIR)/Frameworks";
-<<<<<<< HEAD
 				IPHONEOS_DEPLOYMENT_TARGET = 10.0;
-=======
->>>>>>> b6541d26
 				LD_RUNPATH_SEARCH_PATHS = "$(inherited) @executable_path/Frameworks @loader_path/Frameworks";
 				PRODUCT_BUNDLE_IDENTIFIER = "Nicolas-Holzschuch.ssh-cmd";
 				PRODUCT_NAME = "$(TARGET_NAME:c99extidentifier)";
@@ -3424,10 +3412,7 @@
 				);
 				INFOPLIST_FILE = curl_ios/Info.plist;
 				INSTALL_PATH = "$(LOCAL_LIBRARY_DIR)/Frameworks";
-<<<<<<< HEAD
 				IPHONEOS_DEPLOYMENT_TARGET = 10.0;
-=======
->>>>>>> b6541d26
 				LD_RUNPATH_SEARCH_PATHS = "$(inherited) @executable_path/Frameworks @loader_path/Frameworks";
 				ONLY_ACTIVE_ARCH = NO;
 				OTHER_LDFLAGS = (
@@ -3460,10 +3445,7 @@
 				);
 				INFOPLIST_FILE = curl_ios/Info.plist;
 				INSTALL_PATH = "$(LOCAL_LIBRARY_DIR)/Frameworks";
-<<<<<<< HEAD
 				IPHONEOS_DEPLOYMENT_TARGET = 10.0;
-=======
->>>>>>> b6541d26
 				LD_RUNPATH_SEARCH_PATHS = "$(inherited) @executable_path/Frameworks @loader_path/Frameworks";
 				OTHER_LDFLAGS = (
 					"-ObjC",

--- conflicted
+++ resolved
@@ -132,9 +132,6 @@
     free(parameters); // This was malloc'ed in ios_system
     ios_releaseThread(pthread_self());
 }
-<<<<<<< HEAD
-    
-=======
 
 void crash_handler(int sig) {
     if (sig == SIGSEGV) {
@@ -145,7 +142,6 @@
     ios_exit(1);
 }
 
->>>>>>> 37eaeb75
 static void* run_function(void* parameters) {
     fprintf(stderr, "Storing thread_id: %x\n", pthread_self());
     ios_storeThreadId(pthread_self());

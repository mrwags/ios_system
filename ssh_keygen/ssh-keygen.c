/* $OpenBSD: ssh-keygen.c,v 1.299 2017/03/10 04:26:06 djm Exp $ */
/*
 * Author: Tatu Ylonen <ylo@cs.hut.fi>
 * Copyright (c) 1994 Tatu Ylonen <ylo@cs.hut.fi>, Espoo, Finland
 *                    All rights reserved
 * Identity and host key generation and maintenance.
 *
 * As far as I am concerned, the code I have written for this software
 * can be used freely for any purpose.  Any derived versions of this
 * software must be clearly marked as such, and if the derived work is
 * incompatible with the protocol description in the RFC file, it must be
 * called by a name other than "ssh" or "Secure Shell".
 */

#include "includes.h"

#include <sys/types.h>
#include <sys/socket.h>
#include <sys/stat.h>

#ifdef WITH_OPENSSL
#include <openssl/evp.h>
#include <openssl/pem.h>
#include "openbsd-compat/openssl-compat.h"
#endif

#include <errno.h>
#include <fcntl.h>
#include <netdb.h>
#ifdef HAVE_PATHS_H
# include <paths.h>
#endif
#include <pwd.h>
#include <stdarg.h>
#include <stdio.h>
#include <stdlib.h>
#include <string.h>
#include <unistd.h>
#include <limits.h>
#include <locale.h>

#include "xmalloc.h"
#include "sshkey.h"
#include "rsa.h"
#include "authfile.h"
#include "uuencode.h"
#include "sshbuf.h"
#include "pathnames.h"
#include "log.h"
#include "misc.h"
#include "match.h"
#include "hostfile.h"
#include "dns.h"
#include "ssh.h"
#include "ssh2.h"
#include "ssherr.h"
#include "ssh-pkcs11.h"
#include "atomicio.h"
#include "krl.h"
#include "digest.h"
#include "utf8.h"
#include "ios_error.h"

#ifdef WITH_OPENSSL
# define DEFAULT_KEY_TYPE_NAME "rsa"
#else
# define DEFAULT_KEY_TYPE_NAME "ed25519"
#endif

/* Number of bits in the RSA/DSA key.  This value can be set on the command line. */
#define DEFAULT_BITS		2048
#define DEFAULT_BITS_DSA	1024
#define DEFAULT_BITS_ECDSA	256
u_int32_t bits = 0;

/*
 * Flag indicating that we just want to change the passphrase.  This can be
 * set on the command line.
 */
int change_passphrase = 0;

/*
 * Flag indicating that we just want to change the comment.  This can be set
 * on the command line.
 */
int change_comment = 0;

int quiet = 0;

int log_level = SYSLOG_LEVEL_INFO;

/* Flag indicating that we want to hash a known_hosts file */
int hash_hosts = 0;
/* Flag indicating that we want lookup a host in known_hosts file */
int find_host = 0;
/* Flag indicating that we want to delete a host from a known_hosts file */
int delete_host = 0;

/* Flag indicating that we want to show the contents of a certificate */
int show_cert = 0;

/* Flag indicating that we just want to see the key fingerprint */
int print_fingerprint = 0;
int print_bubblebabble = 0;

/* Hash algorithm to use for fingerprints. */
int fingerprint_hash = SSH_FP_HASH_DEFAULT;

/* The identity file name, given on the command line or entered by the user. */
char identity_file[1024];
int have_identity = 0;

/* This is set to the passphrase if given on the command line. */
char *identity_passphrase = NULL;

/* This is set to the new passphrase if given on the command line. */
char *identity_new_passphrase = NULL;

/* This is set to the new comment if given on the command line. */
char *identity_comment = NULL;

/* Path to CA key when certifying keys. */
char *ca_key_path = NULL;

/* Certificate serial number */
unsigned long long cert_serial = 0;

/* Key type when certifying */
u_int cert_key_type = SSH2_CERT_TYPE_USER;

/* "key ID" of signed key */
char *cert_key_id = NULL;

/* Comma-separated list of principal names for certifying keys */
char *cert_principals = NULL;

/* Validity period for certificates */
u_int64_t cert_valid_from = 0;
u_int64_t cert_valid_to = ~0ULL;

/* Certificate options */
#define CERTOPT_X_FWD	(1)
#define CERTOPT_AGENT_FWD	(1<<1)
#define CERTOPT_PORT_FWD	(1<<2)
#define CERTOPT_PTY		(1<<3)
#define CERTOPT_USER_RC	(1<<4)
#define CERTOPT_DEFAULT	(CERTOPT_X_FWD|CERTOPT_AGENT_FWD| \
			 CERTOPT_PORT_FWD|CERTOPT_PTY|CERTOPT_USER_RC)
u_int32_t certflags_flags = CERTOPT_DEFAULT;
char *certflags_command = NULL;
char *certflags_src_addr = NULL;

/* Conversion to/from various formats */
int convert_to = 0;
int convert_from = 0;
enum {
	FMT_RFC4716,
	FMT_PKCS8,
	FMT_PEM
} convert_format = FMT_RFC4716;
int print_public = 0;
int print_generic = 0;

char *key_type_name = NULL;

/* Load key from this PKCS#11 provider */
char *pkcs11provider = NULL;

/* Use new OpenSSH private key format when writing SSH2 keys instead of PEM */
int use_new_format = 0;

/* Cipher for new-format private keys */
char *new_format_cipher = NULL;

/*
 * Number of KDF rounds to derive new format keys /
 * number of primality trials when screening moduli.
 */
int rounds = 0;

/* argv0 */
extern char *__progname;

char hostname[NI_MAXHOST];

#ifdef WITH_OPENSSL
/* moduli.c */
int gen_candidates(FILE *, u_int32_t, u_int32_t, BIGNUM *);
int prime_test(FILE *, FILE *, u_int32_t, u_int32_t, char *, unsigned long,
    unsigned long);
#endif


void sshkeygen_cleanup() {
    // reset all flags, cleanup memory:
    // init all flags:
    // No need to free strings, since they are not allocated but set to = optargs
    change_passphrase = 0;
    change_comment = 0;
    quiet = 0;
    log_level = SYSLOG_LEVEL_INFO;
    hash_hosts = 0;
    find_host = 0;
    delete_host = 0;
    show_cert = 0;
    print_fingerprint = 0;
    print_bubblebabble = 0;
    fingerprint_hash = SSH_FP_HASH_DEFAULT;
    have_identity = 0;
    identity_passphrase = NULL;
    identity_new_passphrase = NULL;
    identity_comment = NULL;
    ca_key_path = NULL;
    cert_serial = 0;
    cert_key_type = SSH2_CERT_TYPE_USER;
    cert_key_id = NULL;
    cert_principals = NULL;
    cert_valid_from = 0;
    cert_valid_to = ~0ULL;
    certflags_flags = CERTOPT_DEFAULT;
    certflags_command = NULL;
    certflags_src_addr = NULL;
    convert_to = 0;
    convert_from = 0;
    print_public = 0;
    print_generic = 0;
    key_type_name = NULL;
    pkcs11provider = NULL;
    use_new_format = 0;
    new_format_cipher = NULL;
    rounds = 0;
    // end init all flags
}


static void
type_bits_valid(int type, const char *name, u_int32_t *bitsp)
{
#ifdef WITH_OPENSSL
	u_int maxbits, nid;
#endif

    if (type == KEY_UNSPEC) {
        fprintf(thread_stderr, "unknown key type %s", key_type_name);
        sshkeygen_cleanup();
        pthread_exit(NULL);
    }
	if (*bitsp == 0) {
#ifdef WITH_OPENSSL
		if (type == KEY_DSA)
			*bitsp = DEFAULT_BITS_DSA;
		else if (type == KEY_ECDSA) {
			if (name != NULL &&
			    (nid = sshkey_ecdsa_nid_from_name(name)) > 0)
				*bitsp = sshkey_curve_nid_to_bits(nid);
			if (*bitsp == 0)
				*bitsp = DEFAULT_BITS_ECDSA;
		} else
#endif
			*bitsp = DEFAULT_BITS;
	}
#ifdef WITH_OPENSSL
	maxbits = (type == KEY_DSA) ?
	    OPENSSL_DSA_MAX_MODULUS_BITS : OPENSSL_RSA_MAX_MODULUS_BITS;
    if (*bitsp > maxbits) {
		fprintf(thread_stderr, "key bits exceeds maximum %d", maxbits);
        sshkeygen_cleanup();
        pthread_exit(NULL);
    }
    if (type == KEY_DSA && *bitsp != 1024) {
        fprintf(thread_stderr, "DSA keys must be 1024 bits");
        sshkeygen_cleanup();
        pthread_exit(NULL);
    } else if (type != KEY_ECDSA && type != KEY_ED25519 && *bitsp < 1024) {
		fprintf(thread_stderr, "Key must at least be 1024 bits");
        sshkeygen_cleanup();
        pthread_exit(NULL);
    } else if (type == KEY_ECDSA && sshkey_ecdsa_bits_to_nid(*bitsp) == -1) {
		fprintf(thread_stderr, "Invalid ECDSA key length - valid lengths are "
		    "256, 384 or 521 bits");
        sshkeygen_cleanup();
        pthread_exit(NULL);
    }
#endif
}

static void
ask_filename(struct passwd *pw, const char *prompt)
{
	char buf[1024];
	char *name = NULL;

	if (key_type_name == NULL)
		name = _PATH_SSH_CLIENT_ID_RSA;
	else {
		switch (sshkey_type_from_name(key_type_name)) {
		case KEY_RSA1:
			name = _PATH_SSH_CLIENT_IDENTITY;
			break;
		case KEY_DSA_CERT:
		case KEY_DSA:
			name = _PATH_SSH_CLIENT_ID_DSA;
			break;
#ifdef OPENSSL_HAS_ECC
		case KEY_ECDSA_CERT:
		case KEY_ECDSA:
			name = _PATH_SSH_CLIENT_ID_ECDSA;
			break;
#endif
		case KEY_RSA_CERT:
		case KEY_RSA:
			name = _PATH_SSH_CLIENT_ID_RSA;
			break;
		case KEY_ED25519:
		case KEY_ED25519_CERT:
			name = _PATH_SSH_CLIENT_ID_ED25519;
			break;
		default:
			fprintf(thread_stderr, "bad key type");
		}
	}
	snprintf(identity_file, sizeof(identity_file),
	    "%s/%s", getenv("SSH_HOME"), name);
	fprintf(thread_stdout, "%s (%s): ", prompt, identity_file);
	fflush(thread_stdout);
    if (fgets(buf, sizeof(buf), thread_stdin) == NULL) {
<<<<<<< HEAD
		exit(1);
    }
    buf[strcspn(buf, "\n")] = '\0';
=======
        sshkeygen_cleanup();
        exit(1);
    }
	buf[strcspn(buf, "\n")] = '\0';
>>>>>>> 69a4bcc4
	if (strcmp(buf, "") != 0)
		strlcpy(identity_file, buf, sizeof(identity_file));
	have_identity = 1;
}

static struct sshkey *
load_identity(char *filename)
{
	char *pass;
	struct sshkey *prv;
	int r;

	if ((r = sshkey_load_private(filename, "", &prv, NULL)) == 0)
		return prv;
	if (r != SSH_ERR_KEY_WRONG_PASSPHRASE)
		fprintf(thread_stderr, "Load key \"%s\": %s", filename, ssh_err(r));
	if (identity_passphrase)
		pass = xstrdup(identity_passphrase);
	else
		pass = read_passphrase("Enter passphrase: ", RP_ALLOW_STDIN);
	r = sshkey_load_private(filename, pass, &prv, NULL);
	explicit_bzero(pass, strlen(pass));
	free(pass);
	if (r != 0)
		fprintf(thread_stderr, "Load key \"%s\": %s", filename, ssh_err(r));
	return prv;
}

#define SSH_COM_PUBLIC_BEGIN		"---- BEGIN SSH2 PUBLIC KEY ----"
#define SSH_COM_PUBLIC_END		"---- END SSH2 PUBLIC KEY ----"
#define SSH_COM_PRIVATE_BEGIN		"---- BEGIN SSH2 ENCRYPTED PRIVATE KEY ----"
#define	SSH_COM_PRIVATE_KEY_MAGIC	0x3f6ff9eb

#ifdef WITH_OPENSSL
static void
do_convert_to_ssh2(struct passwd *pw, struct sshkey *k)
{
	size_t len;
	u_char *blob;
	char comment[61];
	int r;

	if (k->type == KEY_RSA1)
		fprintf(thread_stderr, "version 1 keys are not supported");
	if ((r = sshkey_to_blob(k, &blob, &len)) != 0)
		fprintf(thread_stderr, "key_to_blob failed: %s", ssh_err(r));
	/* Comment + surrounds must fit into 72 chars (RFC 4716 sec 3.3) */
	snprintf(comment, sizeof(comment),
	    "%u-bit %s, converted by %s@%s from OpenSSH",
	    sshkey_size(k), sshkey_type(k),
	    pw->pw_name, hostname);

	fprintf(thread_stdout, "%s\n", SSH_COM_PUBLIC_BEGIN);
	fprintf(thread_stdout, "Comment: \"%s\"\n", comment);
	dump_base64(thread_stdout, blob, len);
	fprintf(thread_stdout, "%s\n", SSH_COM_PUBLIC_END);
	sshkey_free(k);
	free(blob);
    sshkeygen_cleanup();
	exit(0);
}

static void
do_convert_to_pkcs8(struct sshkey *k)
{
	switch (sshkey_type_plain(k->type)) {
	case KEY_RSA1:
	case KEY_RSA:
		if (!PEM_write_RSA_PUBKEY(thread_stdout, k->rsa))
			fprintf(thread_stderr, "PEM_write_RSA_PUBKEY failed");
		break;
	case KEY_DSA:
		if (!PEM_write_DSA_PUBKEY(thread_stdout, k->dsa))
			fprintf(thread_stderr, "PEM_write_DSA_PUBKEY failed");
		break;
#ifdef OPENSSL_HAS_ECC
	case KEY_ECDSA:
		if (!PEM_write_EC_PUBKEY(thread_stdout, k->ecdsa))
			fprintf(thread_stderr, "PEM_write_EC_PUBKEY failed");
		break;
#endif
	default:
		fprintf(thread_stderr, "%s: unsupported key type %s", __func__, sshkey_type(k));
	}
    sshkeygen_cleanup();
	exit(0);
}

static void
do_convert_to_pem(struct sshkey *k)
{
	switch (sshkey_type_plain(k->type)) {
	case KEY_RSA1:
	case KEY_RSA:
		if (!PEM_write_RSAPublicKey(thread_stdout, k->rsa))
			fprintf(thread_stderr, "PEM_write_RSAPublicKey failed");
		break;
#if notyet /* OpenSSH 0.9.8 lacks this function */
	case KEY_DSA:
		if (!PEM_write_DSAPublicKey(thread_stdout, k->dsa))
			fprintf(thread_stderr, "PEM_write_DSAPublicKey failed");
		break;
#endif
	/* XXX ECDSA? */
	default:
		fprintf(thread_stderr, "%s: unsupported key type %s", __func__, sshkey_type(k));
	}
    sshkeygen_cleanup();
	exit(0);
}

static void
do_convert_to(struct passwd *pw)
{
	struct sshkey *k;
	struct stat st;
	int r;

	if (!have_identity)
		ask_filename(pw, "Enter file in which the key is");
	if (stat(identity_file, &st) < 0)
		fprintf(thread_stderr, "%s: %s: %s", __progname, identity_file, strerror(errno));
	if ((r = sshkey_load_public(identity_file, &k, NULL)) != 0)
		k = load_identity(identity_file);
	switch (convert_format) {
	case FMT_RFC4716:
		do_convert_to_ssh2(pw, k);
		break;
	case FMT_PKCS8:
		do_convert_to_pkcs8(k);
		break;
	case FMT_PEM:
		do_convert_to_pem(k);
		break;
	default:
		fprintf(thread_stderr, "%s: unknown key format %d", __func__, convert_format);
	}
    sshkeygen_cleanup();
	exit(0);
}

/*
 * This is almost exactly the bignum1 encoding, but with 32 bit for length
 * instead of 16.
 */
static void
buffer_get_bignum_bits(struct sshbuf *b, BIGNUM *value)
{
	u_int bytes, bignum_bits;
	int r;

	if ((r = sshbuf_get_u32(b, &bignum_bits)) != 0)
		fprintf(thread_stderr, "%s: buffer error: %s", __func__, ssh_err(r));
	bytes = (bignum_bits + 7) / 8;
	if (sshbuf_len(b) < bytes)
		fprintf(thread_stderr, "%s: input buffer too small: need %d have %zu",
		    __func__, bytes, sshbuf_len(b));
	if (BN_bin2bn(sshbuf_ptr(b), bytes, value) == NULL)
		fprintf(thread_stderr, "%s: BN_bin2bn failed", __func__);
	if ((r = sshbuf_consume(b, bytes)) != 0)
		fprintf(thread_stderr, "%s: buffer error: %s", __func__, ssh_err(r));
}

static struct sshkey *
do_convert_private_ssh2_from_blob(u_char *blob, u_int blen)
{
	struct sshbuf *b;
	struct sshkey *key = NULL;
	char *type, *cipher;
	u_char e1, e2, e3, *sig = NULL, data[] = "abcde12345";
	int r, rlen, ktype;
	u_int magic, i1, i2, i3, i4;
	size_t slen;
	u_long e;

	if ((b = sshbuf_from(blob, blen)) == NULL)
		fprintf(thread_stderr, "%s: sshbuf_from failed", __func__);
	if ((r = sshbuf_get_u32(b, &magic)) != 0)
		fprintf(thread_stderr, "%s: buffer error: %s", __func__, ssh_err(r));

	if (magic != SSH_COM_PRIVATE_KEY_MAGIC) {
		error("bad magic 0x%x != 0x%x", magic,
		    SSH_COM_PRIVATE_KEY_MAGIC);
		sshbuf_free(b);
		return NULL;
	}
	if ((r = sshbuf_get_u32(b, &i1)) != 0 ||
	    (r = sshbuf_get_cstring(b, &type, NULL)) != 0 ||
	    (r = sshbuf_get_cstring(b, &cipher, NULL)) != 0 ||
	    (r = sshbuf_get_u32(b, &i2)) != 0 ||
	    (r = sshbuf_get_u32(b, &i3)) != 0 ||
	    (r = sshbuf_get_u32(b, &i4)) != 0)
		fprintf(thread_stderr, "%s: buffer error: %s", __func__, ssh_err(r));
	debug("ignore (%d %d %d %d)", i1, i2, i3, i4);
	if (strcmp(cipher, "none") != 0) {
		error("unsupported cipher %s", cipher);
		free(cipher);
		sshbuf_free(b);
		free(type);
		return NULL;
	}
	free(cipher);

	if (strstr(type, "dsa")) {
		ktype = KEY_DSA;
	} else if (strstr(type, "rsa")) {
		ktype = KEY_RSA;
	} else {
		sshbuf_free(b);
		free(type);
		return NULL;
	}
	if ((key = sshkey_new_private(ktype)) == NULL)
		fprintf(thread_stderr, "key_new_private failed");
	free(type);

	switch (key->type) {
	case KEY_DSA:
		buffer_get_bignum_bits(b, key->dsa->p);
		buffer_get_bignum_bits(b, key->dsa->g);
		buffer_get_bignum_bits(b, key->dsa->q);
		buffer_get_bignum_bits(b, key->dsa->pub_key);
		buffer_get_bignum_bits(b, key->dsa->priv_key);
		break;
	case KEY_RSA:
		if ((r = sshbuf_get_u8(b, &e1)) != 0 ||
		    (e1 < 30 && (r = sshbuf_get_u8(b, &e2)) != 0) ||
		    (e1 < 30 && (r = sshbuf_get_u8(b, &e3)) != 0))
			fprintf(thread_stderr, "%s: buffer error: %s", __func__, ssh_err(r));
		e = e1;
		debug("e %lx", e);
		if (e < 30) {
			e <<= 8;
			e += e2;
			debug("e %lx", e);
			e <<= 8;
			e += e3;
			debug("e %lx", e);
		}
		if (!BN_set_word(key->rsa->e, e)) {
			sshbuf_free(b);
			sshkey_free(key);
			return NULL;
		}
		buffer_get_bignum_bits(b, key->rsa->d);
		buffer_get_bignum_bits(b, key->rsa->n);
		buffer_get_bignum_bits(b, key->rsa->iqmp);
		buffer_get_bignum_bits(b, key->rsa->q);
		buffer_get_bignum_bits(b, key->rsa->p);
		if ((r = rsa_generate_additional_parameters(key->rsa)) != 0)
			fprintf(thread_stderr, "generate RSA parameters failed: %s", ssh_err(r));
		break;
	}
	rlen = sshbuf_len(b);
	if (rlen != 0)
		error("do_convert_private_ssh2_from_blob: "
		    "remaining bytes in key blob %d", rlen);
	sshbuf_free(b);

	/* try the key */
	if (sshkey_sign(key, &sig, &slen, data, sizeof(data), NULL, 0) != 0 ||
	    sshkey_verify(key, sig, slen, data, sizeof(data), 0) != 0) {
		sshkey_free(key);
		free(sig);
		return NULL;
	}
	free(sig);
	return key;
}

static int
get_line(FILE *fp, char *line, size_t len)
{
	int c;
	size_t pos = 0;

	line[0] = '\0';
	while ((c = fgetc(fp)) != EOF) {
		if (pos >= len - 1)
			fprintf(thread_stderr, "input line too long.");
		switch (c) {
		case '\r':
			c = fgetc(fp);
			if (c != EOF && c != '\n' && ungetc(c, fp) == EOF)
				fprintf(thread_stderr, "unget: %s", strerror(errno));
			return pos;
		case '\n':
			return pos;
		}
		line[pos++] = c;
		line[pos] = '\0';
	}
	/* We reached EOF */
	return -1;
}

static void
do_convert_from_ssh2(struct passwd *pw, struct sshkey **k, int *private)
{
	int r, blen, escaped = 0;
	u_int len;
	char line[1024];
	u_char blob[8096];
	char encoded[8096];
	FILE *fp;

	if ((fp = fopen(identity_file, "r")) == NULL)
		fprintf(thread_stderr, "%s: %s: %s", __progname, identity_file, strerror(errno));
	encoded[0] = '\0';
	while ((blen = get_line(fp, line, sizeof(line))) != -1) {
		if (blen > 0 && line[blen - 1] == '\\')
			escaped++;
		if (strncmp(line, "----", 4) == 0 ||
		    strstr(line, ": ") != NULL) {
			if (strstr(line, SSH_COM_PRIVATE_BEGIN) != NULL)
				*private = 1;
			if (strstr(line, " END ") != NULL) {
				break;
			}
			/* fprintf(thread_stderr, "ignore: %s", line); */
			continue;
		}
		if (escaped) {
			escaped--;
			/* fprintf(thread_stderr, "escaped: %s", line); */
			continue;
		}
		strlcat(encoded, line, sizeof(encoded));
	}
	len = strlen(encoded);
	if (((len % 4) == 3) &&
	    (encoded[len-1] == '=') &&
	    (encoded[len-2] == '=') &&
	    (encoded[len-3] == '='))
		encoded[len-3] = '\0';
	blen = uudecode(encoded, blob, sizeof(blob));
	if (blen < 0)
		fprintf(thread_stderr, "uudecode failed.");
	if (*private)
		*k = do_convert_private_ssh2_from_blob(blob, blen);
	else if ((r = sshkey_from_blob(blob, blen, k)) != 0)
		fprintf(thread_stderr, "decode blob failed: %s", ssh_err(r));
	fclose(fp);
}

static void
do_convert_from_pkcs8(struct sshkey **k, int *private)
{
	EVP_PKEY *pubkey;
	FILE *fp;

	if ((fp = fopen(identity_file, "r")) == NULL)
		fprintf(thread_stderr, "%s: %s: %s", __progname, identity_file, strerror(errno));
	if ((pubkey = PEM_read_PUBKEY(fp, NULL, NULL, NULL)) == NULL) {
		fprintf(thread_stderr, "%s: %s is not a recognised public key format", __func__,
		    identity_file);
	}
	fclose(fp);
	switch (EVP_PKEY_type(pubkey->type)) {
	case EVP_PKEY_RSA:
		if ((*k = sshkey_new(KEY_UNSPEC)) == NULL)
			fprintf(thread_stderr, "sshkey_new failed");
		(*k)->type = KEY_RSA;
		(*k)->rsa = EVP_PKEY_get1_RSA(pubkey);
		break;
	case EVP_PKEY_DSA:
		if ((*k = sshkey_new(KEY_UNSPEC)) == NULL)
			fprintf(thread_stderr, "sshkey_new failed");
		(*k)->type = KEY_DSA;
		(*k)->dsa = EVP_PKEY_get1_DSA(pubkey);
		break;
#ifdef OPENSSL_HAS_ECC
	case EVP_PKEY_EC:
		if ((*k = sshkey_new(KEY_UNSPEC)) == NULL)
			fprintf(thread_stderr, "sshkey_new failed");
		(*k)->type = KEY_ECDSA;
		(*k)->ecdsa = EVP_PKEY_get1_EC_KEY(pubkey);
		(*k)->ecdsa_nid = sshkey_ecdsa_key_to_nid((*k)->ecdsa);
		break;
#endif
	default:
		fprintf(thread_stderr, "%s: unsupported pubkey type %d", __func__,
		    EVP_PKEY_type(pubkey->type));
	}
	EVP_PKEY_free(pubkey);
	return;
}

static void
do_convert_from_pem(struct sshkey **k, int *private)
{
	FILE *fp;
	RSA *rsa;
#ifdef notyet
	DSA *dsa;
#endif

	if ((fp = fopen(identity_file, "r")) == NULL)
		fprintf(thread_stderr, "%s: %s: %s", __progname, identity_file, strerror(errno));
	if ((rsa = PEM_read_RSAPublicKey(fp, NULL, NULL, NULL)) != NULL) {
		if ((*k = sshkey_new(KEY_UNSPEC)) == NULL)
			fprintf(thread_stderr, "sshkey_new failed");
		(*k)->type = KEY_RSA;
		(*k)->rsa = rsa;
		fclose(fp);
		return;
	}
#if notyet /* OpenSSH 0.9.8 lacks this function */
	rewind(fp);
	if ((dsa = PEM_read_DSAPublicKey(fp, NULL, NULL, NULL)) != NULL) {
		if ((*k = sshkey_new(KEY_UNSPEC)) == NULL)
			fprintf(thread_stderr, "sshkey_new failed");
		(*k)->type = KEY_DSA;
		(*k)->dsa = dsa;
		fclose(fp);
		return;
	}
	/* XXX ECDSA */
#endif
	fprintf(thread_stderr, "%s: unrecognised raw private key format", __func__);
}

static void
do_convert_from(struct passwd *pw)
{
	struct sshkey *k = NULL;
	int r, private = 0, ok = 0;
	struct stat st;

	if (!have_identity)
		ask_filename(pw, "Enter file in which the key is");
	if (stat(identity_file, &st) < 0)
		fprintf(thread_stderr, "%s: %s: %s", __progname, identity_file, strerror(errno));

	switch (convert_format) {
	case FMT_RFC4716:
		do_convert_from_ssh2(pw, &k, &private);
		break;
	case FMT_PKCS8:
		do_convert_from_pkcs8(&k, &private);
		break;
	case FMT_PEM:
		do_convert_from_pem(&k, &private);
		break;
	default:
		fprintf(thread_stderr, "%s: unknown key format %d", __func__, convert_format);
	}

	if (!private) {
		if ((r = sshkey_write(k, thread_stdout)) == 0)
			ok = 1;
		if (ok)
			fprintf(thread_stdout, "\n");
	} else {
		switch (k->type) {
		case KEY_DSA:
			ok = PEM_write_DSAPrivateKey(thread_stdout, k->dsa, NULL,
			    NULL, 0, NULL, NULL);
			break;
#ifdef OPENSSL_HAS_ECC
		case KEY_ECDSA:
			ok = PEM_write_ECPrivateKey(thread_stdout, k->ecdsa, NULL,
			    NULL, 0, NULL, NULL);
			break;
#endif
		case KEY_RSA:
			ok = PEM_write_RSAPrivateKey(thread_stdout, k->rsa, NULL,
			    NULL, 0, NULL, NULL);
			break;
		default:
			fprintf(thread_stderr, "%s: unsupported key type %s", __func__,
			    sshkey_type(k));
		}
	}

	if (!ok)
		fprintf(thread_stderr, "key write failed");
	sshkey_free(k);
    sshkeygen_cleanup();
	exit(0);
}
#endif

static void
do_print_public(struct passwd *pw)
{
	struct sshkey *prv;
	struct stat st;
	int r;

	if (!have_identity)
		ask_filename(pw, "Enter file in which the key is");
	if (stat(identity_file, &st) < 0)
		fprintf(thread_stderr, "%s: %s", identity_file, strerror(errno));
	prv = load_identity(identity_file);
	if ((r = sshkey_write(prv, thread_stdout)) != 0)
		error("key_write failed: %s", ssh_err(r));
	sshkey_free(prv);
	fprintf(thread_stdout, "\n");
    sshkeygen_cleanup();
	exit(0);
}

static void
do_download(struct passwd *pw)
{
#ifdef ENABLE_PKCS11
	struct sshkey **keys = NULL;
	int i, nkeys;
	enum sshkey_fp_rep rep;
	int fptype;
	char *fp, *ra;

	fptype = print_bubblebabble ? SSH_DIGEST_SHA1 : fingerprint_hash;
	rep =    print_bubblebabble ? SSH_FP_BUBBLEBABBLE : SSH_FP_DEFAULT;

	pkcs11_init(0);
	nkeys = pkcs11_add_provider(pkcs11provider, NULL, &keys);
	if (nkeys <= 0)
		fprintf(thread_stderr, "cannot read public key from pkcs11");
	for (i = 0; i < nkeys; i++) {
		if (print_fingerprint) {
			fp = sshkey_fingerprint(keys[i], fptype, rep);
			ra = sshkey_fingerprint(keys[i], fingerprint_hash,
			    SSH_FP_RANDOMART);
			if (fp == NULL || ra == NULL)
				fprintf(thread_stderr, "%s: sshkey_fingerprint fail", __func__);
			fprintf(thread_stdout, "%u %s %s (PKCS11 key)\n", sshkey_size(keys[i]),
			    fp, sshkey_type(keys[i]));
			if (log_level >= SYSLOG_LEVEL_VERBOSE)
				fprintf(thread_stdout, "%s\n", ra);
			free(ra);
			free(fp);
		} else {
			(void) sshkey_write(keys[i], thread_stdout); /* XXX check */
			fprintf(thread_stdout, "\n");
		}
		sshkey_free(keys[i]);
	}
	free(keys);
	pkcs11_terminate();
    sshkeygen_cleanup();
	exit(0);
#else
	fprintf(thread_stderr, "no pkcs11 support");
#endif /* ENABLE_PKCS11 */
}

static struct sshkey *
try_read_key(char **cpp)
{
	struct sshkey *ret;
	int r;

	if ((ret = sshkey_new(KEY_RSA1)) == NULL)
		fprintf(thread_stderr, "sshkey_new failed");
	/* Try RSA1 */
	if ((r = sshkey_read(ret, cpp)) == 0)
		return ret;
	/* Try modern */
	sshkey_free(ret);
	if ((ret = sshkey_new(KEY_UNSPEC)) == NULL)
		fprintf(thread_stderr, "sshkey_new failed");
	if ((r = sshkey_read(ret, cpp)) == 0)
		return ret;
	/* Not a key */
	sshkey_free(ret);
	return NULL;
}

static void
fingerprint_one_key(const struct sshkey *public, const char *comment)
{
	char *fp = NULL, *ra = NULL;
	enum sshkey_fp_rep rep;
	int fptype;

	fptype = print_bubblebabble ? SSH_DIGEST_SHA1 : fingerprint_hash;
	rep =    print_bubblebabble ? SSH_FP_BUBBLEBABBLE : SSH_FP_DEFAULT;
	fp = sshkey_fingerprint(public, fptype, rep);
	ra = sshkey_fingerprint(public, fingerprint_hash, SSH_FP_RANDOMART);
	if (fp == NULL || ra == NULL)
		fprintf(thread_stderr, "%s: sshkey_fingerprint failed", __func__);
	mprintf("%u %s %s (%s)\n", sshkey_size(public), fp,
	    comment ? comment : "no comment", sshkey_type(public));
	if (log_level >= SYSLOG_LEVEL_VERBOSE)
		fprintf(thread_stdout, "%s\n", ra);
	free(ra);
	free(fp);
}

static void
fingerprint_private(const char *path)
{
	struct stat st;
	char *comment = NULL;
	struct sshkey *public = NULL;
	int r;

	if (stat(identity_file, &st) < 0)
		fprintf(thread_stderr, "%s: %s", path, strerror(errno));
	if ((r = sshkey_load_public(path, &public, &comment)) != 0) {
		debug("load public \"%s\": %s", path, ssh_err(r));
		if ((r = sshkey_load_private(path, NULL,
		    &public, &comment)) != 0) {
			debug("load private \"%s\": %s", path, ssh_err(r));
			fprintf(thread_stderr, "%s is not a key file.", path);
		}
	}

	fingerprint_one_key(public, comment);
	sshkey_free(public);
	free(comment);
}

static void
do_fingerprint(struct passwd *pw)
{
	FILE *f;
	struct sshkey *public = NULL;
	char *comment = NULL, *cp, *ep, line[SSH_MAX_PUBKEY_BYTES];
	int i, invalid = 1;
	const char *path;
	u_long lnum = 0;

	if (!have_identity)
		ask_filename(pw, "Enter file in which the key is");
	path = identity_file;

	if (strcmp(identity_file, "-") == 0) {
		f = thread_stdin;
		path = "(thread_stdin)";
	} else if ((f = fopen(path, "r")) == NULL)
		fprintf(thread_stderr, "%s: %s: %s", __progname, path, strerror(errno));

	while (read_keyfile_line(f, path, line, sizeof(line), &lnum) == 0) {
		cp = line;
		cp[strcspn(cp, "\n")] = '\0';
		/* Trim leading space and comments */
		cp = line + strspn(line, " \t");
		if (*cp == '#' || *cp == '\0')
			continue;

		/*
		 * Input may be plain keys, private keys, authorized_keys
		 * or known_hosts.
		 */

		/*
		 * Try private keys first. Assume a key is private if
		 * "SSH PRIVATE KEY" appears on the first line and we're
		 * not reading from stdin (XXX support private keys on stdin).
		 */
		if (lnum == 1 && strcmp(identity_file, "-") != 0 &&
		    strstr(cp, "PRIVATE KEY") != NULL) {
			fclose(f);
			fingerprint_private(path);
            sshkeygen_cleanup();
			exit(0);
		}

		/*
		 * If it's not a private key, then this must be prepared to
		 * accept a public key prefixed with a hostname or options.
		 * Try a bare key first, otherwise skip the leading stuff.
		 */
		if ((public = try_read_key(&cp)) == NULL) {
			i = strtol(cp, &ep, 10);
			if (i == 0 || ep == NULL ||
			    (*ep != ' ' && *ep != '\t')) {
				int quoted = 0;

				comment = cp;
				for (; *cp && (quoted || (*cp != ' ' &&
				    *cp != '\t')); cp++) {
					if (*cp == '\\' && cp[1] == '"')
						cp++;	/* Skip both */
					else if (*cp == '"')
						quoted = !quoted;
				}
				if (!*cp)
					continue;
				*cp++ = '\0';
			}
		}
		/* Retry after parsing leading hostname/key options */
		if (public == NULL && (public = try_read_key(&cp)) == NULL) {
			debug("%s:%lu: not a public key", path, lnum);
			continue;
		}

		/* Find trailing comment, if any */
		for (; *cp == ' ' || *cp == '\t'; cp++)
			;
		if (*cp != '\0' && *cp != '#')
			comment = cp;

		fingerprint_one_key(public, comment);
		sshkey_free(public);
		invalid = 0; /* One good key in the file is sufficient */
	}
	fclose(f);

	if (invalid)
		fprintf(thread_stderr, "%s is not a public key file.", path);
    sshkeygen_cleanup();
	exit(0);
}

static void
do_gen_all_hostkeys(struct passwd *pw)
{
	struct {
		char *key_type;
		char *key_type_display;
		char *path;
	} key_types[] = {
#ifdef WITH_OPENSSL
#ifdef WITH_SSH1
		{ "rsa1", "RSA1", _PATH_HOST_KEY_FILE },
#endif /* WITH_SSH1 */
		{ "rsa", "RSA" ,_PATH_HOST_RSA_KEY_FILE },
		{ "dsa", "DSA", _PATH_HOST_DSA_KEY_FILE },
#ifdef OPENSSL_HAS_ECC
		{ "ecdsa", "ECDSA",_PATH_HOST_ECDSA_KEY_FILE },
#endif /* OPENSSL_HAS_ECC */
#endif /* WITH_OPENSSL */
		{ "ed25519", "ED25519",_PATH_HOST_ED25519_KEY_FILE },
		{ NULL, NULL, NULL }
	};

	int first = 0;
	struct stat st;
	struct sshkey *private, *public;
	char comment[1024];
	int i, type, fd, r;
	FILE *f;

	for (i = 0; key_types[i].key_type; i++) {
		if (stat(key_types[i].path, &st) == 0)
			continue;
		if (errno != ENOENT) {
			error("Could not stat %s: %s", key_types[i].path,
			    strerror(errno));
			first = 0;
			continue;
		}

		if (first == 0) {
			first = 1;
			fprintf(thread_stdout, "%s: generating new host keys: ", __progname);
		}
		fprintf(thread_stdout, "%s ", key_types[i].key_type_display);
		fflush(thread_stdout);
		type = sshkey_type_from_name(key_types[i].key_type);
		strlcpy(identity_file, key_types[i].path, sizeof(identity_file));
		bits = 0;
		type_bits_valid(type, NULL, &bits);
		if ((r = sshkey_generate(type, bits, &private)) != 0) {
			error("key_generate failed: %s", ssh_err(r));
			first = 0;
			continue;
		}
		if ((r = sshkey_from_private(private, &public)) != 0)
			fprintf(thread_stderr, "sshkey_from_private failed: %s", ssh_err(r));
		snprintf(comment, sizeof comment, "%s@%s", pw->pw_name,
		    hostname);
		if ((r = sshkey_save_private(private, identity_file, "",
		    comment, use_new_format, new_format_cipher, rounds)) != 0) {
			error("Saving key \"%s\" failed: %s",
			    identity_file, ssh_err(r));
			sshkey_free(private);
			sshkey_free(public);
			first = 0;
			continue;
		}
		sshkey_free(private);
		strlcat(identity_file, ".pub", sizeof(identity_file));
		fd = open(identity_file, O_WRONLY | O_CREAT | O_TRUNC, 0644);
		if (fd == -1) {
			error("Could not save your public key in %s",
			    identity_file);
			sshkey_free(public);
			first = 0;
			continue;
		}
		f = fdopen(fd, "w");
		if (f == NULL) {
			error("fdopen %s failed", identity_file);
			close(fd);
			sshkey_free(public);
			first = 0;
			continue;
		}
		if ((r = sshkey_write(public, f)) != 0) {
			error("write key failed: %s", ssh_err(r));
			fclose(f);
			sshkey_free(public);
			first = 0;
			continue;
		}
		fprintf(f, " %s\n", comment);
		fclose(f);
		sshkey_free(public);

	}
	if (first != 0)
		fprintf(thread_stdout, "\n");
}

struct known_hosts_ctx {
	const char *host;	/* Hostname searched for in find/delete case */
	FILE *out;		/* Output file, stdout for find_hosts case */
	int has_unhashed;	/* When hashing, original had unhashed hosts */
	int found_key;		/* For find/delete, host was found */
	int invalid;		/* File contained invalid items; don't delete */
};

static int
known_hosts_hash(struct hostkey_foreach_line *l, void *_ctx)
{
	struct known_hosts_ctx *ctx = (struct known_hosts_ctx *)_ctx;
	char *hashed, *cp, *hosts, *ohosts;
	int has_wild = l->hosts && strcspn(l->hosts, "*?!") != strlen(l->hosts);
	int was_hashed = l->hosts && l->hosts[0] == HASH_DELIM;

	switch (l->status) {
	case HKF_STATUS_OK:
	case HKF_STATUS_MATCHED:
		/*
		 * Don't hash hosts already already hashed, with wildcard
		 * characters or a CA/revocation marker.
		 */
		if (was_hashed || has_wild || l->marker != MRK_NONE) {
			fprintf(ctx->out, "%s\n", l->line);
			if (has_wild && !find_host) {
				logit("%s:%lu: ignoring host name "
				    "with wildcard: %.64s", l->path,
				    l->linenum, l->hosts);
			}
			return 0;
		}
		/*
		 * Split any comma-separated hostnames from the host list,
		 * hash and store separately.
		 */
		ohosts = hosts = xstrdup(l->hosts);
		while ((cp = strsep(&hosts, ",")) != NULL && *cp != '\0') {
			lowercase(cp);
			if ((hashed = host_hash(cp, NULL, 0)) == NULL)
				fprintf(thread_stderr, "hash_host failed");
			fprintf(ctx->out, "%s %s\n", hashed, l->rawkey);
			ctx->has_unhashed = 1;
		}
		free(ohosts);
		return 0;
	case HKF_STATUS_INVALID:
		/* Retain invalid lines, but mark file as invalid. */
		ctx->invalid = 1;
		logit("%s:%lu: invalid line", l->path, l->linenum);
		/* FALLTHROUGH */
	default:
		fprintf(ctx->out, "%s\n", l->line);
		return 0;
	}
	/* NOTREACHED */
	return -1;
}

static int
known_hosts_find_delete(struct hostkey_foreach_line *l, void *_ctx)
{
	struct known_hosts_ctx *ctx = (struct known_hosts_ctx *)_ctx;
	enum sshkey_fp_rep rep;
	int fptype;
	char *fp;

	fptype = print_bubblebabble ? SSH_DIGEST_SHA1 : fingerprint_hash;
	rep =    print_bubblebabble ? SSH_FP_BUBBLEBABBLE : SSH_FP_DEFAULT;

	if (l->status == HKF_STATUS_MATCHED) {
		if (delete_host) {
			if (l->marker != MRK_NONE) {
				/* Don't remove CA and revocation lines */
				fprintf(ctx->out, "%s\n", l->line);
			} else {
				/*
				 * Hostname matches and has no CA/revoke
				 * marker, delete it by *not* writing the
				 * line to ctx->out.
				 */
				ctx->found_key = 1;
				if (!quiet)
					fprintf(thread_stdout, "# Host %s found: line %lu\n",
					    ctx->host, l->linenum);
			}
			return 0;
		} else if (find_host) {
			ctx->found_key = 1;
			if (!quiet) {
				fprintf(thread_stdout, "# Host %s found: line %lu %s\n",
				    ctx->host,
				    l->linenum, l->marker == MRK_CA ? "CA" :
				    (l->marker == MRK_REVOKE ? "REVOKED" : ""));
			}
			if (hash_hosts)
				known_hosts_hash(l, ctx);
			else if (print_fingerprint) {
				fp = sshkey_fingerprint(l->key, fptype, rep);
				mprintf("%s %s %s %s\n", ctx->host,
				    sshkey_type(l->key), fp, l->comment);
				free(fp);
			} else
				fprintf(ctx->out, "%s\n", l->line);
			return 0;
		}
	} else if (delete_host) {
		/* Retain non-matching hosts when deleting */
		if (l->status == HKF_STATUS_INVALID) {
			ctx->invalid = 1;
			logit("%s:%lu: invalid line", l->path, l->linenum);
		}
		fprintf(ctx->out, "%s\n", l->line);
	}
	return 0;
}

static void
do_known_hosts(struct passwd *pw, const char *name)
{
	char *cp, tmp[PATH_MAX], old[PATH_MAX];
	int r, fd, oerrno, inplace = 0;
	struct known_hosts_ctx ctx;
	u_int foreach_options;

	if (!have_identity) {
		cp = tilde_expand_filename(_PATH_SSH_USER_HOSTFILE, pw->pw_uid);
		if (strlcpy(identity_file, cp, sizeof(identity_file)) >=
		    sizeof(identity_file))
			fprintf(thread_stderr, "Specified known hosts path too long");
		free(cp);
		have_identity = 1;
	}

	memset(&ctx, 0, sizeof(ctx));
	ctx.out = thread_stdout;
	ctx.host = name;

	/*
	 * Find hosts goes to stdout, hash and deletions happen in-place
	 * A corner case is ssh-keygen -HF foo, which should go to stdout
	 */
	if (!find_host && (hash_hosts || delete_host)) {
		if (strlcpy(tmp, identity_file, sizeof(tmp)) >= sizeof(tmp) ||
		    strlcat(tmp, ".XXXXXXXXXX", sizeof(tmp)) >= sizeof(tmp) ||
		    strlcpy(old, identity_file, sizeof(old)) >= sizeof(old) ||
		    strlcat(old, ".old", sizeof(old)) >= sizeof(old))
			fprintf(thread_stderr, "known_hosts path too long");
		umask(077);
		if ((fd = mkstemp(tmp)) == -1)
			fprintf(thread_stderr, "mkstemp: %s", strerror(errno));
		if ((ctx.out = fdopen(fd, "w")) == NULL) {
			oerrno = errno;
			unlink(tmp);
			fprintf(thread_stderr, "fdopen: %s", strerror(oerrno));
		}
		inplace = 1;
	}

	/* XXX support identity_file == "-" for stdin */
	foreach_options = find_host ? HKF_WANT_MATCH : 0;
	foreach_options |= print_fingerprint ? HKF_WANT_PARSE_KEY : 0;
	if ((r = hostkeys_foreach(identity_file,
	    hash_hosts ? known_hosts_hash : known_hosts_find_delete, &ctx,
	    name, NULL, foreach_options)) != 0) {
		if (inplace)
			unlink(tmp);
		fprintf(thread_stderr, "%s: hostkeys_foreach failed: %s", __func__, ssh_err(r));
	}

	if (inplace)
		fclose(ctx.out);

	if (ctx.invalid) {
		error("%s is not a valid known_hosts file.", identity_file);
		if (inplace) {
			error("Not replacing existing known_hosts "
			    "file because of errors");
			unlink(tmp);
		}
        sshkeygen_cleanup();
		exit(1);
	} else if (delete_host && !ctx.found_key) {
		logit("Host %s not found in %s", name, identity_file);
		if (inplace)
			unlink(tmp);
	} else if (inplace) {
		/* Backup existing file */
		if (unlink(old) == -1 && errno != ENOENT)
			fprintf(thread_stderr, "unlink %.100s: %s", old, strerror(errno));
		if (link(identity_file, old) == -1)
			fprintf(thread_stderr, "link %.100s to %.100s: %s", identity_file, old,
			    strerror(errno));
		/* Move new one into place */
		if (rename(tmp, identity_file) == -1) {
			error("rename\"%s\" to \"%s\": %s", tmp, identity_file,
			    strerror(errno));
			unlink(tmp);
			unlink(old);
            sshkeygen_cleanup();
			exit(1);
		}

		fprintf(thread_stdout, "%s updated.\n", identity_file);
		fprintf(thread_stdout, "Original contents retained as %s\n", old);
		if (ctx.has_unhashed) {
			logit("WARNING: %s contains unhashed entries", old);
			logit("Delete this file to ensure privacy "
			    "of hostnames");
		}
	}

	exit (find_host && !ctx.found_key);
}

/*
 * Perform changing a passphrase.  The argument is the passwd structure
 * for the current user.
 */
static void
do_change_passphrase(struct passwd *pw)
{
	char *comment;
	char *old_passphrase, *passphrase1, *passphrase2;
	struct stat st;
	struct sshkey *private;
	int r;

	if (!have_identity)
		ask_filename(pw, "Enter file in which the key is");
	if (stat(identity_file, &st) < 0)
		fprintf(thread_stderr, "%s: %s", identity_file, strerror(errno));
	/* Try to load the file with empty passphrase. */
	r = sshkey_load_private(identity_file, "", &private, &comment);
	if (r == SSH_ERR_KEY_WRONG_PASSPHRASE) {
		if (identity_passphrase)
			old_passphrase = xstrdup(identity_passphrase);
		else
			old_passphrase =
			    read_passphrase("Enter old passphrase: ",
			    RP_ALLOW_STDIN);
		r = sshkey_load_private(identity_file, old_passphrase,
		    &private, &comment);
		explicit_bzero(old_passphrase, strlen(old_passphrase));
		free(old_passphrase);
		if (r != 0)
			goto badkey;
	} else if (r != 0) {
 badkey:
		fprintf(thread_stderr, "Failed to load key %s: %s", identity_file, ssh_err(r));
	}
	if (comment)
		mprintf("Key has comment '%s'\n", comment);

	/* Ask the new passphrase (twice). */
	if (identity_new_passphrase) {
		passphrase1 = xstrdup(identity_new_passphrase);
		passphrase2 = NULL;
	} else {
		passphrase1 =
			read_passphrase("Enter new passphrase (empty for no "
			    "passphrase): ", RP_ALLOW_STDIN);
		passphrase2 = read_passphrase("Enter same passphrase again: ",
		    RP_ALLOW_STDIN);

		/* Verify that they are the same. */
		if (strcmp(passphrase1, passphrase2) != 0) {
			explicit_bzero(passphrase1, strlen(passphrase1));
			explicit_bzero(passphrase2, strlen(passphrase2));
            free(passphrase1);
            free(passphrase2);
			fprintf(thread_stdout, "Pass phrases do not match.  Try again.\n");
            sshkeygen_cleanup();
			exit(1);
		}
		/* Destroy the other copy. */
		explicit_bzero(passphrase2, strlen(passphrase2));
		free(passphrase2);
	}

	/* Save the file using the new passphrase. */
	if ((r = sshkey_save_private(private, identity_file, passphrase1,
	    comment, use_new_format, new_format_cipher, rounds)) != 0) {
		error("Saving key \"%s\" failed: %s.",
		    identity_file, ssh_err(r));
		explicit_bzero(passphrase1, strlen(passphrase1));
		free(passphrase1);
		sshkey_free(private);
		free(comment);
        sshkeygen_cleanup();
		exit(1);
	}
	/* Destroy the passphrase and the copy of the key in memory. */
	explicit_bzero(passphrase1, strlen(passphrase1));
	free(passphrase1);
	sshkey_free(private);		 /* Destroys contents */
	free(comment);

	fprintf(thread_stdout, "Your identification has been saved with the new passphrase.\n");
    sshkeygen_cleanup();
	exit(0);
}

/*
 * Print the SSHFP RR.
 */
static int
do_print_resource_record(struct passwd *pw, char *fname, char *hname)
{
	struct sshkey *public;
	char *comment = NULL;
	struct stat st;
	int r;

	if (fname == NULL)
		fprintf(thread_stderr, "%s: no filename", __func__);
	if (stat(fname, &st) < 0) {
		if (errno == ENOENT)
			return 0;
		fprintf(thread_stderr, "%s: %s", fname, strerror(errno));
	}
	if ((r = sshkey_load_public(fname, &public, &comment)) != 0)
		fprintf(thread_stderr, "Failed to read v2 public key from \"%s\": %s.",
		    fname, ssh_err(r));
	export_dns_rr(hname, public, thread_stdout, print_generic);
	sshkey_free(public);
	free(comment);
	return 1;
}

/*
 * Change the comment of a private key file.
 */
static void
do_change_comment(struct passwd *pw)
{
	char new_comment[1024], *comment, *passphrase;
	struct sshkey *private;
	struct sshkey *public;
	struct stat st;
	FILE *f;
	int r, fd;

	if (!have_identity)
		ask_filename(pw, "Enter file in which the key is");
	if (stat(identity_file, &st) < 0)
		fprintf(thread_stderr, "%s: %s", identity_file, strerror(errno));
	if ((r = sshkey_load_private(identity_file, "",
	    &private, &comment)) == 0)
		passphrase = xstrdup("");
	else if (r != SSH_ERR_KEY_WRONG_PASSPHRASE)
		fprintf(thread_stderr, "Cannot load private key \"%s\": %s.",
		    identity_file, ssh_err(r));
	else {
		if (identity_passphrase)
			passphrase = xstrdup(identity_passphrase);
		else if (identity_new_passphrase)
			passphrase = xstrdup(identity_new_passphrase);
		else
			passphrase = read_passphrase("Enter passphrase: ",
			    RP_ALLOW_STDIN);
		/* Try to load using the passphrase. */
		if ((r = sshkey_load_private(identity_file, passphrase,
		    &private, &comment)) != 0) {
			explicit_bzero(passphrase, strlen(passphrase));
			free(passphrase);
			fprintf(thread_stderr, "Cannot load private key \"%s\": %s.",
			    identity_file, ssh_err(r));
		}
	}

	if (private->type != KEY_RSA1 && private->type != KEY_ED25519 &&
	    !use_new_format) {
		error("Comments are only supported for RSA1 or keys stored in "
		    "the new format (-o).");
		explicit_bzero(passphrase, strlen(passphrase));
		sshkey_free(private);
        sshkeygen_cleanup();
		exit(1);
	}
	if (comment)
		fprintf(thread_stdout, "Key now has comment '%s'\n", comment);
	else
		fprintf(thread_stdout, "Key now has no comment\n");

	if (identity_comment) {
		strlcpy(new_comment, identity_comment, sizeof(new_comment));
	} else {
		fprintf(thread_stdout, "Enter new comment: ");
		fflush(thread_stdout);
		if (!fgets(new_comment, sizeof(new_comment), thread_stdin)) {
			explicit_bzero(passphrase, strlen(passphrase));
			sshkey_free(private);
            sshkeygen_cleanup();
			exit(1);
		}
		new_comment[strcspn(new_comment, "\n")] = '\0';
	}

	/* Save the file using the new passphrase. */
	if ((r = sshkey_save_private(private, identity_file, passphrase,
	    new_comment, use_new_format, new_format_cipher, rounds)) != 0) {
		error("Saving key \"%s\" failed: %s",
		    identity_file, ssh_err(r));
		explicit_bzero(passphrase, strlen(passphrase));
		free(passphrase);
		sshkey_free(private);
		free(comment);
        sshkeygen_cleanup();
		exit(1);
	}
	explicit_bzero(passphrase, strlen(passphrase));
	free(passphrase);
	if ((r = sshkey_from_private(private, &public)) != 0)
		fprintf(thread_stderr, "key_from_private failed: %s", ssh_err(r));
	sshkey_free(private);

	strlcat(identity_file, ".pub", sizeof(identity_file));
	fd = open(identity_file, O_WRONLY | O_CREAT | O_TRUNC, 0644);
	if (fd == -1)
		fprintf(thread_stderr, "Could not save your public key in %s", identity_file);
	f = fdopen(fd, "w");
	if (f == NULL)
		fprintf(thread_stderr, "fdopen %s failed: %s", identity_file, strerror(errno));
	if ((r = sshkey_write(public, f)) != 0)
		fprintf(thread_stderr, "write key failed: %s", ssh_err(r));
	sshkey_free(public);
	fprintf(f, " %s\n", new_comment);
	fclose(f);

	free(comment);

	fprintf(thread_stdout, "The comment in your key file has been changed.\n");
    sshkeygen_cleanup();
	exit(0);
}

static void
add_flag_option(struct sshbuf *c, const char *name)
{
	int r;

	debug3("%s: %s", __func__, name);
	if ((r = sshbuf_put_cstring(c, name)) != 0 ||
	    (r = sshbuf_put_string(c, NULL, 0)) != 0)
		fprintf(thread_stderr, "%s: buffer error: %s", __func__, ssh_err(r));
}

static void
add_string_option(struct sshbuf *c, const char *name, const char *value)
{
	struct sshbuf *b;
	int r;

	debug3("%s: %s=%s", __func__, name, value);
	if ((b = sshbuf_new()) == NULL)
		fprintf(thread_stderr, "%s: sshbuf_new failed", __func__);
	if ((r = sshbuf_put_cstring(b, value)) != 0 ||
	    (r = sshbuf_put_cstring(c, name)) != 0 ||
	    (r = sshbuf_put_stringb(c, b)) != 0)
		fprintf(thread_stderr, "%s: buffer error: %s", __func__, ssh_err(r));

	sshbuf_free(b);
}

#define OPTIONS_CRITICAL	1
#define OPTIONS_EXTENSIONS	2
static void
prepare_options_buf(struct sshbuf *c, int which)
{
	sshbuf_reset(c);
	if ((which & OPTIONS_CRITICAL) != 0 &&
	    certflags_command != NULL)
		add_string_option(c, "force-command", certflags_command);
	if ((which & OPTIONS_EXTENSIONS) != 0 &&
	    (certflags_flags & CERTOPT_X_FWD) != 0)
		add_flag_option(c, "permit-X11-forwarding");
	if ((which & OPTIONS_EXTENSIONS) != 0 &&
	    (certflags_flags & CERTOPT_AGENT_FWD) != 0)
		add_flag_option(c, "permit-agent-forwarding");
	if ((which & OPTIONS_EXTENSIONS) != 0 &&
	    (certflags_flags & CERTOPT_PORT_FWD) != 0)
		add_flag_option(c, "permit-port-forwarding");
	if ((which & OPTIONS_EXTENSIONS) != 0 &&
	    (certflags_flags & CERTOPT_PTY) != 0)
		add_flag_option(c, "permit-pty");
	if ((which & OPTIONS_EXTENSIONS) != 0 &&
	    (certflags_flags & CERTOPT_USER_RC) != 0)
		add_flag_option(c, "permit-user-rc");
	if ((which & OPTIONS_CRITICAL) != 0 &&
	    certflags_src_addr != NULL)
		add_string_option(c, "source-address", certflags_src_addr);
}

static struct sshkey *
load_pkcs11_key(char *path)
{
#ifdef ENABLE_PKCS11
	struct sshkey **keys = NULL, *public, *private = NULL;
	int r, i, nkeys;

	if ((r = sshkey_load_public(path, &public, NULL)) != 0)
		fprintf(thread_stderr, "Couldn't load CA public key \"%s\": %s",
		    path, ssh_err(r));

	nkeys = pkcs11_add_provider(pkcs11provider, identity_passphrase, &keys);
	debug3("%s: %d keys", __func__, nkeys);
	if (nkeys <= 0)
		fprintf(thread_stderr, "cannot read public key from pkcs11");
	for (i = 0; i < nkeys; i++) {
		if (sshkey_equal_public(public, keys[i])) {
			private = keys[i];
			continue;
		}
		sshkey_free(keys[i]);
	}
	free(keys);
	sshkey_free(public);
	return private;
#else
	fprintf(thread_stderr, "no pkcs11 support");
#endif /* ENABLE_PKCS11 */
}

static void
do_ca_sign(struct passwd *pw, int argc, char **argv)
{
	int r, i, fd;
	u_int n;
	struct sshkey *ca, *public;
	char valid[64], *otmp, *tmp, *cp, *out, *comment, **plist = NULL;
	FILE *f;

#ifdef ENABLE_PKCS11
	pkcs11_init(1);
#endif
	tmp = tilde_expand_filename(ca_key_path, pw->pw_uid);
	if (pkcs11provider != NULL) {
		if ((ca = load_pkcs11_key(tmp)) == NULL)
			fprintf(thread_stderr, "No PKCS#11 key matching %s found", ca_key_path);
	} else
		ca = load_identity(tmp);
	free(tmp);

	if (key_type_name != NULL &&
	    sshkey_type_from_name(key_type_name) != ca->type)  {
		fprintf(thread_stderr, "CA key type %s doesn't match specified %s",
		    sshkey_ssh_name(ca), key_type_name);
	}

	for (i = 0; i < argc; i++) {
		/* Split list of principals */
		n = 0;
		if (cert_principals != NULL) {
			otmp = tmp = xstrdup(cert_principals);
			plist = NULL;
			for (; (cp = strsep(&tmp, ",")) != NULL; n++) {
				plist = xreallocarray(plist, n + 1, sizeof(*plist));
				if (*(plist[n] = xstrdup(cp)) == '\0')
					fprintf(thread_stderr, "Empty principal name");
			}
			free(otmp);
		}
	
		tmp = tilde_expand_filename(argv[i], pw->pw_uid);
		if ((r = sshkey_load_public(tmp, &public, &comment)) != 0)
			fprintf(thread_stderr, "%s: unable to open \"%s\": %s",
			    __func__, tmp, ssh_err(r));
		if (public->type != KEY_RSA && public->type != KEY_DSA &&
		    public->type != KEY_ECDSA && public->type != KEY_ED25519)
			fprintf(thread_stderr, "%s: key \"%s\" type %s cannot be certified",
			    __func__, tmp, sshkey_type(public));

		/* Prepare certificate to sign */
		if ((r = sshkey_to_certified(public)) != 0)
			fprintf(thread_stderr, "Could not upgrade key %s to certificate: %s",
			    tmp, ssh_err(r));
		public->cert->type = cert_key_type;
		public->cert->serial = (u_int64_t)cert_serial;
		public->cert->key_id = xstrdup(cert_key_id);
		public->cert->nprincipals = n;
		public->cert->principals = plist;
		public->cert->valid_after = cert_valid_from;
		public->cert->valid_before = cert_valid_to;
		prepare_options_buf(public->cert->critical, OPTIONS_CRITICAL);
		prepare_options_buf(public->cert->extensions,
		    OPTIONS_EXTENSIONS);
		if ((r = sshkey_from_private(ca,
		    &public->cert->signature_key)) != 0)
			fprintf(thread_stderr, "key_from_private (ca key): %s", ssh_err(r));

		if ((r = sshkey_certify(public, ca, key_type_name)) != 0)
			fprintf(thread_stderr, "Couldn't certify key %s: %s", tmp, ssh_err(r));

		if ((cp = strrchr(tmp, '.')) != NULL && strcmp(cp, ".pub") == 0)
			*cp = '\0';
		xasprintf(&out, "%s-cert.pub", tmp);
		free(tmp);

		if ((fd = open(out, O_WRONLY|O_CREAT|O_TRUNC, 0644)) == -1)
			fprintf(thread_stderr, "Could not open \"%s\" for writing: %s", out,
			    strerror(errno));
		if ((f = fdopen(fd, "w")) == NULL)
			fprintf(thread_stderr, "%s: fdopen: %s", __func__, strerror(errno));
		if ((r = sshkey_write(public, f)) != 0)
			fprintf(thread_stderr, "Could not write certified key to %s: %s",
			    out, ssh_err(r));
		fprintf(f, " %s\n", comment);
		fclose(f);

		if (!quiet) {
			sshkey_format_cert_validity(public->cert,
			    valid, sizeof(valid));
			logit("Signed %s key %s: id \"%s\" serial %llu%s%s "
			    "valid %s", sshkey_cert_type(public),
			    out, public->cert->key_id,
			    (unsigned long long)public->cert->serial,
			    cert_principals != NULL ? " for " : "",
			    cert_principals != NULL ? cert_principals : "",
			    valid);
		}

		sshkey_free(public);
		free(out);
	}
#ifdef ENABLE_PKCS11
	pkcs11_terminate();
#endif
    sshkeygen_cleanup();
	exit(0);
}

static u_int64_t
parse_relative_time(const char *s, time_t now)
{
	int64_t mul, secs;

	mul = *s == '-' ? -1 : 1;

	if ((secs = convtime(s + 1)) == -1)
		fprintf(thread_stderr, "Invalid relative certificate time %s", s);
	if (mul == -1 && secs > now)
		fprintf(thread_stderr, "Certificate time %s cannot be represented", s);
	return now + (u_int64_t)(secs * mul);
}

static u_int64_t
parse_absolute_time(const char *s)
{
	struct tm tm;
	time_t tt;
	char buf[32], *fmt;

	/*
	 * POSIX strptime says "The application shall ensure that there
	 * is white-space or other non-alphanumeric characters between
	 * any two conversion specifications" so arrange things this way.
	 */
	switch (strlen(s)) {
	case 8:
		fmt = "%Y-%m-%d";
		snprintf(buf, sizeof(buf), "%.4s-%.2s-%.2s", s, s + 4, s + 6);
		break;
	case 14:
		fmt = "%Y-%m-%dT%H:%M:%S";
		snprintf(buf, sizeof(buf), "%.4s-%.2s-%.2sT%.2s:%.2s:%.2s",
		    s, s + 4, s + 6, s + 8, s + 10, s + 12);
		break;
	default:
		fprintf(thread_stderr, "Invalid certificate time format %s", s);
	}

	memset(&tm, 0, sizeof(tm));
	if (strptime(buf, fmt, &tm) == NULL)
		fprintf(thread_stderr, "Invalid certificate time %s", s);
	if ((tt = mktime(&tm)) < 0)
		fprintf(thread_stderr, "Certificate time %s cannot be represented", s);
	return (u_int64_t)tt;
}

static void
parse_cert_times(char *timespec)
{
	char *from, *to;
	time_t now = time(NULL);
	int64_t secs;

	/* +timespec relative to now */
	if (*timespec == '+' && strchr(timespec, ':') == NULL) {
		if ((secs = convtime(timespec + 1)) == -1)
			fprintf(thread_stderr, "Invalid relative certificate life %s", timespec);
		cert_valid_to = now + secs;
		/*
		 * Backdate certificate one minute to avoid problems on hosts
		 * with poorly-synchronised clocks.
		 */
		cert_valid_from = ((now - 59)/ 60) * 60;
		return;
	}

	/*
	 * from:to, where
	 * from := [+-]timespec | YYYYMMDD | YYYYMMDDHHMMSS
	 *   to := [+-]timespec | YYYYMMDD | YYYYMMDDHHMMSS
	 */
	from = xstrdup(timespec);
	to = strchr(from, ':');
	if (to == NULL || from == to || *(to + 1) == '\0')
		fprintf(thread_stderr, "Invalid certificate life specification %s", timespec);
	*to++ = '\0';

	if (*from == '-' || *from == '+')
		cert_valid_from = parse_relative_time(from, now);
	else
		cert_valid_from = parse_absolute_time(from);

	if (*to == '-' || *to == '+')
		cert_valid_to = parse_relative_time(to, now);
	else
		cert_valid_to = parse_absolute_time(to);

	if (cert_valid_to <= cert_valid_from)
		fprintf(thread_stderr, "Empty certificate validity interval");
	free(from);
}

static void
add_cert_option(char *opt)
{
	char *val;

	if (strcasecmp(opt, "clear") == 0)
		certflags_flags = 0;
	else if (strcasecmp(opt, "no-x11-forwarding") == 0)
		certflags_flags &= ~CERTOPT_X_FWD;
	else if (strcasecmp(opt, "permit-x11-forwarding") == 0)
		certflags_flags |= CERTOPT_X_FWD;
	else if (strcasecmp(opt, "no-agent-forwarding") == 0)
		certflags_flags &= ~CERTOPT_AGENT_FWD;
	else if (strcasecmp(opt, "permit-agent-forwarding") == 0)
		certflags_flags |= CERTOPT_AGENT_FWD;
	else if (strcasecmp(opt, "no-port-forwarding") == 0)
		certflags_flags &= ~CERTOPT_PORT_FWD;
	else if (strcasecmp(opt, "permit-port-forwarding") == 0)
		certflags_flags |= CERTOPT_PORT_FWD;
	else if (strcasecmp(opt, "no-pty") == 0)
		certflags_flags &= ~CERTOPT_PTY;
	else if (strcasecmp(opt, "permit-pty") == 0)
		certflags_flags |= CERTOPT_PTY;
	else if (strcasecmp(opt, "no-user-rc") == 0)
		certflags_flags &= ~CERTOPT_USER_RC;
	else if (strcasecmp(opt, "permit-user-rc") == 0)
		certflags_flags |= CERTOPT_USER_RC;
	else if (strncasecmp(opt, "force-command=", 14) == 0) {
		val = opt + 14;
		if (*val == '\0')
			fprintf(thread_stderr, "Empty force-command option");
		if (certflags_command != NULL)
			fprintf(thread_stderr, "force-command already specified");
		certflags_command = xstrdup(val);
	} else if (strncasecmp(opt, "source-address=", 15) == 0) {
		val = opt + 15;
		if (*val == '\0')
			fprintf(thread_stderr, "Empty source-address option");
		if (certflags_src_addr != NULL)
			fprintf(thread_stderr, "source-address already specified");
		if (addr_match_cidr_list(NULL, val) != 0)
			fprintf(thread_stderr, "Invalid source-address list");
		certflags_src_addr = xstrdup(val);
	} else
		fprintf(thread_stderr, "Unsupported certificate option \"%s\"", opt);
}

static void
show_options(struct sshbuf *optbuf, int in_critical)
{
	char *name, *arg;
	struct sshbuf *options, *option = NULL;
	int r;

	if ((options = sshbuf_fromb(optbuf)) == NULL)
		fprintf(thread_stderr, "%s: sshbuf_fromb failed", __func__);
	while (sshbuf_len(options) != 0) {
		sshbuf_free(option);
		option = NULL;
		if ((r = sshbuf_get_cstring(options, &name, NULL)) != 0 ||
		    (r = sshbuf_froms(options, &option)) != 0)
			fprintf(thread_stderr, "%s: buffer error: %s", __func__, ssh_err(r));
		fprintf(thread_stdout, "                %s", name);
		if (!in_critical &&
		    (strcmp(name, "permit-X11-forwarding") == 0 ||
		    strcmp(name, "permit-agent-forwarding") == 0 ||
		    strcmp(name, "permit-port-forwarding") == 0 ||
		    strcmp(name, "permit-pty") == 0 ||
		    strcmp(name, "permit-user-rc") == 0))
			fprintf(thread_stdout, "\n");
		else if (in_critical &&
		    (strcmp(name, "force-command") == 0 ||
		    strcmp(name, "source-address") == 0)) {
			if ((r = sshbuf_get_cstring(option, &arg, NULL)) != 0)
				fprintf(thread_stderr, "%s: buffer error: %s",
				    __func__, ssh_err(r));
			fprintf(thread_stdout, " %s\n", arg);
			free(arg);
		} else {
			fprintf(thread_stdout, " UNKNOWN OPTION (len %zu)\n",
			    sshbuf_len(option));
			sshbuf_reset(option);
		}
		free(name);
		if (sshbuf_len(option) != 0)
			fprintf(thread_stderr, "Option corrupt: extra data at end");
	}
	sshbuf_free(option);
	sshbuf_free(options);
}

static void
print_cert(struct sshkey *key)
{
	char valid[64], *key_fp, *ca_fp;
	u_int i;

	key_fp = sshkey_fingerprint(key, fingerprint_hash, SSH_FP_DEFAULT);
	ca_fp = sshkey_fingerprint(key->cert->signature_key,
	    fingerprint_hash, SSH_FP_DEFAULT);
	if (key_fp == NULL || ca_fp == NULL)
		fprintf(thread_stderr, "%s: sshkey_fingerprint fail", __func__);
	sshkey_format_cert_validity(key->cert, valid, sizeof(valid));

	fprintf(thread_stdout, "        Type: %s %s certificate\n", sshkey_ssh_name(key),
	    sshkey_cert_type(key));
	fprintf(thread_stdout, "        Public key: %s %s\n", sshkey_type(key), key_fp);
	fprintf(thread_stdout, "        Signing CA: %s %s\n",
	    sshkey_type(key->cert->signature_key), ca_fp);
	fprintf(thread_stdout, "        Key ID: \"%s\"\n", key->cert->key_id);
	fprintf(thread_stdout, "        Serial: %llu\n", (unsigned long long)key->cert->serial);
	fprintf(thread_stdout, "        Valid: %s\n", valid);
	fprintf(thread_stdout, "        Principals: ");
	if (key->cert->nprincipals == 0)
		fprintf(thread_stdout, "(none)\n");
	else {
		for (i = 0; i < key->cert->nprincipals; i++)
			fprintf(thread_stdout, "\n                %s",
			    key->cert->principals[i]);
		fprintf(thread_stdout, "\n");
	}
	fprintf(thread_stdout, "        Critical Options: ");
	if (sshbuf_len(key->cert->critical) == 0)
		fprintf(thread_stdout, "(none)\n");
	else {
		fprintf(thread_stdout, "\n");
		show_options(key->cert->critical, 1);
	}
	fprintf(thread_stdout, "        Extensions: ");
	if (sshbuf_len(key->cert->extensions) == 0)
		fprintf(thread_stdout, "(none)\n");
	else {
		fprintf(thread_stdout, "\n");
		show_options(key->cert->extensions, 0);
	}
}

static void
do_show_cert(struct passwd *pw)
{
	struct sshkey *key = NULL;
	struct stat st;
	int r, is_stdin = 0, ok = 0;
	FILE *f;
	char *cp, line[SSH_MAX_PUBKEY_BYTES];
	const char *path;
	u_long lnum = 0;

	if (!have_identity)
		ask_filename(pw, "Enter file in which the key is");
	if (strcmp(identity_file, "-") != 0 && stat(identity_file, &st) < 0)
		fprintf(thread_stderr, "%s: %s: %s", __progname, identity_file, strerror(errno));

	path = identity_file;
	if (strcmp(path, "-") == 0) {
		f = thread_stdin;
		path = "(stdin)";
		is_stdin = 1;
	} else if ((f = fopen(identity_file, "r")) == NULL)
		fprintf(thread_stderr, "fopen %s: %s", identity_file, strerror(errno));

	while (read_keyfile_line(f, path, line, sizeof(line), &lnum) == 0) {
		sshkey_free(key);
		key = NULL;
		/* Trim leading space and comments */
		cp = line + strspn(line, " \t");
		if (*cp == '#' || *cp == '\0')
			continue;
		if ((key = sshkey_new(KEY_UNSPEC)) == NULL)
			fprintf(thread_stderr, "key_new");
		if ((r = sshkey_read(key, &cp)) != 0) {
			error("%s:%lu: invalid key: %s", path,
			    lnum, ssh_err(r));
			continue;
		}
		if (!sshkey_is_cert(key)) {
			error("%s:%lu is not a certificate", path, lnum);
			continue;
		}
		ok = 1;
		if (!is_stdin && lnum == 1)
			fprintf(thread_stdout, "%s:\n", path);
		else
			fprintf(thread_stdout, "%s:%lu:\n", path, lnum);
		print_cert(key);
	}
	sshkey_free(key);
	fclose(f);
    sshkeygen_cleanup();
	exit(ok ? 0 : 1);
}

static void
load_krl(const char *path, struct ssh_krl **krlp)
{
	struct sshbuf *krlbuf;
	int r, fd;

	if ((krlbuf = sshbuf_new()) == NULL)
		fprintf(thread_stderr, "sshbuf_new failed");
	if ((fd = open(path, O_RDONLY)) == -1)
		fprintf(thread_stderr, "open %s: %s", path, strerror(errno));
	if ((r = sshkey_load_file(fd, krlbuf)) != 0)
		fprintf(thread_stderr, "Unable to load KRL: %s", ssh_err(r));
	close(fd);
	/* XXX check sigs */
	if ((r = ssh_krl_from_blob(krlbuf, krlp, NULL, 0)) != 0 ||
	    *krlp == NULL)
		fprintf(thread_stderr, "Invalid KRL file: %s", ssh_err(r));
	sshbuf_free(krlbuf);
}

static void
update_krl_from_file(struct passwd *pw, const char *file, int wild_ca,
    const struct sshkey *ca, struct ssh_krl *krl)
{
	struct sshkey *key = NULL;
	u_long lnum = 0;
	char *path, *cp, *ep, line[SSH_MAX_PUBKEY_BYTES];
	unsigned long long serial, serial2;
	int i, was_explicit_key, was_sha1, r;
	FILE *krl_spec;

	path = tilde_expand_filename(file, pw->pw_uid);
	if (strcmp(path, "-") == 0) {
		krl_spec = thread_stdin;
		free(path);
		path = xstrdup("(standard input)");
	} else if ((krl_spec = fopen(path, "r")) == NULL)
		fprintf(thread_stderr, "fopen %s: %s", path, strerror(errno));

	if (!quiet)
		fprintf(thread_stdout, "Revoking from %s\n", path);
	while (read_keyfile_line(krl_spec, path, line, sizeof(line),
	    &lnum) == 0) {
		was_explicit_key = was_sha1 = 0;
		cp = line + strspn(line, " \t");
		/* Trim trailing space, comments and strip \n */
		for (i = 0, r = -1; cp[i] != '\0'; i++) {
			if (cp[i] == '#' || cp[i] == '\n') {
				cp[i] = '\0';
				break;
			}
			if (cp[i] == ' ' || cp[i] == '\t') {
				/* Remember the start of a span of whitespace */
				if (r == -1)
					r = i;
			} else
				r = -1;
		}
		if (r != -1)
			cp[r] = '\0';
		if (*cp == '\0')
			continue;
		if (strncasecmp(cp, "serial:", 7) == 0) {
			if (ca == NULL && !wild_ca) {
				fprintf(thread_stderr, "revoking certificates by serial number "
				    "requires specification of a CA key");
			}
			cp += 7;
			cp = cp + strspn(cp, " \t");
			errno = 0;
			serial = strtoull(cp, &ep, 0);
			if (*cp == '\0' || (*ep != '\0' && *ep != '-'))
				fprintf(thread_stderr, "%s:%lu: invalid serial \"%s\"",
				    path, lnum, cp);
			if (errno == ERANGE && serial == ULLONG_MAX)
				fprintf(thread_stderr, "%s:%lu: serial out of range",
				    path, lnum);
			serial2 = serial;
			if (*ep == '-') {
				cp = ep + 1;
				errno = 0;
				serial2 = strtoull(cp, &ep, 0);
				if (*cp == '\0' || *ep != '\0')
					fprintf(thread_stderr, "%s:%lu: invalid serial \"%s\"",
					    path, lnum, cp);
				if (errno == ERANGE && serial2 == ULLONG_MAX)
					fprintf(thread_stderr, "%s:%lu: serial out of range",
					    path, lnum);
				if (serial2 <= serial)
					fprintf(thread_stderr, "%s:%lu: invalid serial range "
					    "%llu:%llu", path, lnum,
					    (unsigned long long)serial,
					    (unsigned long long)serial2);
			}
			if (ssh_krl_revoke_cert_by_serial_range(krl,
			    ca, serial, serial2) != 0) {
				fprintf(thread_stderr, "%s: revoke serial failed",
				    __func__);
			}
		} else if (strncasecmp(cp, "id:", 3) == 0) {
			if (ca == NULL && !wild_ca) {
				fprintf(thread_stderr, "revoking certificates by key ID "
				    "requires specification of a CA key");
			}
			cp += 3;
			cp = cp + strspn(cp, " \t");
			if (ssh_krl_revoke_cert_by_key_id(krl, ca, cp) != 0)
				fprintf(thread_stderr, "%s: revoke key ID failed", __func__);
		} else {
			if (strncasecmp(cp, "key:", 4) == 0) {
				cp += 4;
				cp = cp + strspn(cp, " \t");
				was_explicit_key = 1;
			} else if (strncasecmp(cp, "sha1:", 5) == 0) {
				cp += 5;
				cp = cp + strspn(cp, " \t");
				was_sha1 = 1;
			} else {
				/*
				 * Just try to process the line as a key.
				 * Parsing will fail if it isn't.
				 */
			}
			if ((key = sshkey_new(KEY_UNSPEC)) == NULL)
				fprintf(thread_stderr, "key_new");
			if ((r = sshkey_read(key, &cp)) != 0)
				fprintf(thread_stderr, "%s:%lu: invalid key: %s",
				    path, lnum, ssh_err(r));
			if (was_explicit_key)
				r = ssh_krl_revoke_key_explicit(krl, key);
			else if (was_sha1)
				r = ssh_krl_revoke_key_sha1(krl, key);
			else
				r = ssh_krl_revoke_key(krl, key);
			if (r != 0)
				fprintf(thread_stderr, "%s: revoke key failed: %s",
				    __func__, ssh_err(r));
			sshkey_free(key);
		}
	}
	if (strcmp(path, "-") != 0)
		fclose(krl_spec);
	free(path);
}

static void
do_gen_krl(struct passwd *pw, int updating, int argc, char **argv)
{
	struct ssh_krl *krl;
	struct stat sb;
	struct sshkey *ca = NULL;
	int fd, i, r, wild_ca = 0;
	char *tmp;
	struct sshbuf *kbuf;

	if (*identity_file == '\0')
		fprintf(thread_stderr, "KRL generation requires an output file");
	if (stat(identity_file, &sb) == -1) {
		if (errno != ENOENT)
			fprintf(thread_stderr, "Cannot access KRL \"%s\": %s",
			    identity_file, strerror(errno));
		if (updating)
			fprintf(thread_stderr, "KRL \"%s\" does not exist", identity_file);
	}
	if (ca_key_path != NULL) {
		if (strcasecmp(ca_key_path, "none") == 0)
			wild_ca = 1;
		else {
			tmp = tilde_expand_filename(ca_key_path, pw->pw_uid);
			if ((r = sshkey_load_public(tmp, &ca, NULL)) != 0)
				fprintf(thread_stderr, "Cannot load CA public key %s: %s",
				    tmp, ssh_err(r));
			free(tmp);
		}
	}

	if (updating)
		load_krl(identity_file, &krl);
	else if ((krl = ssh_krl_init()) == NULL)
		fprintf(thread_stderr, "couldn't create KRL");

	if (cert_serial != 0)
		ssh_krl_set_version(krl, cert_serial);
	if (identity_comment != NULL)
		ssh_krl_set_comment(krl, identity_comment);

	for (i = 0; i < argc; i++)
		update_krl_from_file(pw, argv[i], wild_ca, ca, krl);

	if ((kbuf = sshbuf_new()) == NULL)
		fprintf(thread_stderr, "sshbuf_new failed");
	if (ssh_krl_to_blob(krl, kbuf, NULL, 0) != 0)
		fprintf(thread_stderr, "Couldn't generate KRL");
	if ((fd = open(identity_file, O_WRONLY|O_CREAT|O_TRUNC, 0644)) == -1)
		fprintf(thread_stderr, "open %s: %s", identity_file, strerror(errno));
	if (atomicio(vwrite, fd, (void *)sshbuf_ptr(kbuf), sshbuf_len(kbuf)) !=
	    sshbuf_len(kbuf))
		fprintf(thread_stderr, "write %s: %s", identity_file, strerror(errno));
	close(fd);
	sshbuf_free(kbuf);
	ssh_krl_free(krl);
	sshkey_free(ca);
}

static void
do_check_krl(struct passwd *pw, int argc, char **argv)
{
	int i, r, ret = 0;
	char *comment;
	struct ssh_krl *krl;
	struct sshkey *k;

	if (*identity_file == '\0')
		fprintf(thread_stderr, "KRL checking requires an input file");
	load_krl(identity_file, &krl);
	for (i = 0; i < argc; i++) {
		if ((r = sshkey_load_public(argv[i], &k, &comment)) != 0)
			fprintf(thread_stderr, "Cannot load public key %s: %s",
			    argv[i], ssh_err(r));
		r = ssh_krl_check_key(krl, k);
		fprintf(thread_stdout, "%s%s%s%s: %s\n", argv[i],
		    *comment ? " (" : "", comment, *comment ? ")" : "",
		    r == 0 ? "ok" : "REVOKED");
		if (r != 0)
			ret = 1;
		sshkey_free(k);
		free(comment);
	}
	ssh_krl_free(krl);
    sshkeygen_cleanup();
	exit(ret);
}

#ifdef WITH_SSH1
# define RSA1_USAGE " | rsa1"
#else
# define RSA1_USAGE ""
#endif

static void
usage(void)
{
	fprintf(thread_stderr,
	    "usage: ssh-keygen [-q] [-b bits] [-t dsa | ecdsa | ed25519 | rsa%s]\n"
	    "                  [-N new_passphrase] [-C comment] [-f output_keyfile]\n"
	    "       ssh-keygen -p [-P old_passphrase] [-N new_passphrase] [-f keyfile]\n"
	    "       ssh-keygen -i [-m key_format] [-f input_keyfile]\n"
	    "       ssh-keygen -e [-m key_format] [-f input_keyfile]\n"
	    "       ssh-keygen -y [-f input_keyfile]\n"
	    "       ssh-keygen -c [-P passphrase] [-C comment] [-f keyfile]\n"
	    "       ssh-keygen -l [-v] [-E fingerprint_hash] [-f input_keyfile]\n"
	    "       ssh-keygen -B [-f input_keyfile]\n", RSA1_USAGE);
#ifdef ENABLE_PKCS11
	fprintf(thread_stderr,
	    "       ssh-keygen -D pkcs11\n");
#endif
	fprintf(thread_stderr,
	    "       ssh-keygen -F hostname [-f known_hosts_file] [-l]\n"
	    "       ssh-keygen -H [-f known_hosts_file]\n"
	    "       ssh-keygen -R hostname [-f known_hosts_file]\n"
	    "       ssh-keygen -r hostname [-f input_keyfile] [-g]\n"
#ifdef WITH_OPENSSL
	    "       ssh-keygen -G output_file [-v] [-b bits] [-M memory] [-S start_point]\n"
	    "       ssh-keygen -T output_file -f input_file [-v] [-a rounds] [-J num_lines]\n"
	    "                  [-j start_line] [-K checkpt] [-W generator]\n"
#endif
	    "       ssh-keygen -s ca_key -I certificate_identity [-h] [-n principals]\n"
	    "                  [-O option] [-V validity_interval] [-z serial_number] file ...\n"
	    "       ssh-keygen -L [-f input_keyfile]\n"
	    "       ssh-keygen -A\n"
	    "       ssh-keygen -k -f krl_file [-u] [-s ca_public] [-z version_number]\n"
	    "                  file ...\n"
	    "       ssh-keygen -Q -f krl_file file ...\n");
    sshkeygen_cleanup();
	exit(1);
}

/*
 * Main program for key management.
 */

int
sshkeygen_main(int argc, char **argv)
{
	char dotsshdir[PATH_MAX], comment[1024], *passphrase1, *passphrase2;
	char *rr_hostname = NULL, *ep, *fp, *ra;
	struct sshkey *private, *public;
	struct passwd *pw;
	struct stat st;
	int r, opt, type, fd;
	int gen_all_hostkeys = 0, gen_krl = 0, update_krl = 0, check_krl = 0;
	FILE *f;
	const char *errstr;
    
#ifdef WITH_OPENSSL
	/* Moduli generation/screening */
	char out_file[PATH_MAX], *checkpoint = NULL;
	u_int32_t memory = 0, generator_wanted = 0;
	int do_gen_candidates = 0, do_screen_candidates = 0;
	unsigned long start_lineno = 0, lines_to_process = 0;
	BIGNUM *start = NULL;
#endif

	extern int optind;
	extern char *optarg;

	ssh_malloc_init();	/* must be called before any mallocs */
	/* Ensure that fds 0, 1 and 2 are open or directed to /dev/null */
	sanitise_stdfd();

	__progname = ssh_get_progname(argv[0]);

#ifdef WITH_OPENSSL
	OpenSSL_add_all_algorithms();
#endif
	log_init(argv[0], SYSLOG_LEVEL_INFO, SYSLOG_FACILITY_USER, 1);

	seed_rng();

	msetlocale();

	/* we need this for the home * directory.  */
	pw = getpwuid(getuid());
    // set local directory: (pw_dir is set to /var/mobile, which is bad)
    // if the user did not set up SSH_HOME, then it won't work
    if (getenv("SSH_HOME")) pw->pw_dir = getenv("SSH_HOME");
	if (!pw)
		fprintf(thread_stderr, "No user exists for uid %lu", (u_long)getuid());
	if (gethostname(hostname, sizeof(hostname)) < 0)
		fprintf(thread_stderr, "gethostname: %s", strerror(errno));

	/* Remaining characters: UYdw */
	while ((opt = getopt(argc, argv, "ABHLQXceghiklopquvxy"
	    "C:D:E:F:G:I:J:K:M:N:O:P:R:S:T:V:W:Z:"
	    "a:b:f:g:j:m:n:r:s:t:z:")) != -1) {
		switch (opt) {
		case 'A':
			gen_all_hostkeys = 1;
			break;
		case 'b':
			bits = (u_int32_t)strtonum(optarg, 256, 32768, &errstr);
			if (errstr)
				fprintf(thread_stderr, "Bits has bad value %s (%s)",
					optarg, errstr);
			break;
		case 'E':
			fingerprint_hash = ssh_digest_alg_by_name(optarg);
			if (fingerprint_hash == -1)
				fprintf(thread_stderr, "Invalid hash algorithm \"%s\"", optarg);
			break;
		case 'F':
			find_host = 1;
			rr_hostname = optarg;
			break;
		case 'H':
			hash_hosts = 1;
			break;
		case 'I':
			cert_key_id = optarg;
			break;
		case 'R':
			delete_host = 1;
			rr_hostname = optarg;
			break;
		case 'L':
			show_cert = 1;
			break;
		case 'l':
			print_fingerprint = 1;
			break;
		case 'B':
			print_bubblebabble = 1;
			break;
		case 'm':
			if (strcasecmp(optarg, "RFC4716") == 0 ||
			    strcasecmp(optarg, "ssh2") == 0) {
				convert_format = FMT_RFC4716;
				break;
			}
			if (strcasecmp(optarg, "PKCS8") == 0) {
				convert_format = FMT_PKCS8;
				break;
			}
			if (strcasecmp(optarg, "PEM") == 0) {
				convert_format = FMT_PEM;
				break;
			}
			fprintf(thread_stderr, "Unsupported conversion format \"%s\"", optarg);
		case 'n':
			cert_principals = optarg;
			break;
		case 'o':
			use_new_format = 1;
			break;
		case 'p':
			change_passphrase = 1;
			break;
		case 'c':
			change_comment = 1;
			break;
		case 'f':
			if (strlcpy(identity_file, optarg,
			    sizeof(identity_file)) >= sizeof(identity_file))
				fprintf(thread_stderr, "Identity filename too long");
			have_identity = 1;
			break;
		case 'g':
			print_generic = 1;
			break;
		case 'P':
			identity_passphrase = optarg;
			break;
		case 'N':
			identity_new_passphrase = optarg;
			break;
		case 'Q':
			check_krl = 1;
			break;
		case 'O':
			add_cert_option(optarg);
			break;
		case 'Z':
			new_format_cipher = optarg;
			break;
		case 'C':
			identity_comment = optarg;
			break;
		case 'q':
			quiet = 1;
			break;
		case 'e':
		case 'x':
			/* export key */
			convert_to = 1;
			break;
		case 'h':
			cert_key_type = SSH2_CERT_TYPE_HOST;
			certflags_flags = 0;
			break;
		case 'k':
			gen_krl = 1;
			break;
		case 'i':
		case 'X':
			/* import key */
			convert_from = 1;
			break;
		case 'y':
			print_public = 1;
			break;
		case 's':
			ca_key_path = optarg;
			break;
		case 't':
			key_type_name = optarg;
			break;
		case 'D':
			pkcs11provider = optarg;
			break;
		case 'u':
			update_krl = 1;
			break;
		case 'v':
			if (log_level == SYSLOG_LEVEL_INFO)
				log_level = SYSLOG_LEVEL_DEBUG1;
			else {
				if (log_level >= SYSLOG_LEVEL_DEBUG1 &&
				    log_level < SYSLOG_LEVEL_DEBUG3)
					log_level++;
			}
			break;
		case 'r':
			rr_hostname = optarg;
			break;
		case 'a':
			rounds = (int)strtonum(optarg, 1, INT_MAX, &errstr);
			if (errstr)
				fprintf(thread_stderr, "Invalid number: %s (%s)",
					optarg, errstr);
			break;
		case 'V':
			parse_cert_times(optarg);
			break;
		case 'z':
			errno = 0;
			cert_serial = strtoull(optarg, &ep, 10);
			if (*optarg < '0' || *optarg > '9' || *ep != '\0' ||
			    (errno == ERANGE && cert_serial == ULLONG_MAX))
				fprintf(thread_stderr, "Invalid serial number \"%s\"", optarg);
			break;
#ifdef WITH_OPENSSL
		/* Moduli generation/screening */
		case 'G':
			do_gen_candidates = 1;
			if (strlcpy(out_file, optarg, sizeof(out_file)) >=
			    sizeof(out_file))
				fprintf(thread_stderr, "Output filename too long");
			break;
		case 'J':
			lines_to_process = strtoul(optarg, NULL, 10);
			break;
		case 'j':
			start_lineno = strtoul(optarg, NULL, 10);
			break;
		case 'K':
			if (strlen(optarg) >= PATH_MAX)
				fprintf(thread_stderr, "Checkpoint filename too long");
			checkpoint = xstrdup(optarg);
			break;
		case 'M':
			memory = (u_int32_t)strtonum(optarg, 1, UINT_MAX,
			    &errstr);
			if (errstr)
				fprintf(thread_stderr, "Memory limit is %s: %s", errstr, optarg);
			break;
		case 'S':
			/* XXX - also compare length against bits */
			if (BN_hex2bn(&start, optarg) == 0)
				fprintf(thread_stderr, "Invalid start point.");
			break;
		case 'T':
			do_screen_candidates = 1;
			if (strlcpy(out_file, optarg, sizeof(out_file)) >=
			    sizeof(out_file))
				fprintf(thread_stderr, "Output filename too long");
			break;
		case 'W':
			generator_wanted = (u_int32_t)strtonum(optarg, 1,
			    UINT_MAX, &errstr);
			if (errstr != NULL)
				fprintf(thread_stderr, "Desired generator invalid: %s (%s)",
				    optarg, errstr);
			break;
#endif /* WITH_OPENSSL */
		case '?':
		default:
			usage();
		}
	}

	/* reinit */
	log_init(argv[0], log_level, SYSLOG_FACILITY_USER, 1);

	argv += optind;
	argc -= optind;

	if (ca_key_path != NULL) {
		if (argc < 1 && !gen_krl) {
			error("Too few arguments.");
			usage();
		}
	} else if (argc > 0 && !gen_krl && !check_krl) {
		error("Too many arguments.");
		usage();
	}
	if (change_passphrase && change_comment) {
		error("Can only have one of -p and -c.");
		usage();
	}
	if (print_fingerprint && (delete_host || hash_hosts)) {
		error("Cannot use -l with -H or -R.");
		usage();
	}
	if (gen_krl) {
		do_gen_krl(pw, update_krl, argc, argv);
		return (0);
	}
	if (check_krl) {
		do_check_krl(pw, argc, argv);
		return (0);
	}
	if (ca_key_path != NULL) {
		if (cert_key_id == NULL)
			fprintf(thread_stderr, "Must specify key id (-I) when certifying");
		do_ca_sign(pw, argc, argv);
	}
	if (show_cert)
		do_show_cert(pw);
	if (delete_host || hash_hosts || find_host)
		do_known_hosts(pw, rr_hostname);
	if (pkcs11provider != NULL)
		do_download(pw);
	if (print_fingerprint || print_bubblebabble)
		do_fingerprint(pw);
	if (change_passphrase)
		do_change_passphrase(pw);
	if (change_comment)
		do_change_comment(pw);
#ifdef WITH_OPENSSL
	if (convert_to)
		do_convert_to(pw);
	if (convert_from)
		do_convert_from(pw);
#endif
	if (print_public)
		do_print_public(pw);
	if (rr_hostname != NULL) {
		unsigned int n = 0;

		if (have_identity) {
			n = do_print_resource_record(pw,
			    identity_file, rr_hostname);
			if (n == 0)
				fprintf(thread_stderr, "%s: %s", identity_file, strerror(errno));
            sshkeygen_cleanup();
			exit(0);
		} else {

			n += do_print_resource_record(pw,
			    _PATH_HOST_RSA_KEY_FILE, rr_hostname);
			n += do_print_resource_record(pw,
			    _PATH_HOST_DSA_KEY_FILE, rr_hostname);
			n += do_print_resource_record(pw,
			    _PATH_HOST_ECDSA_KEY_FILE, rr_hostname);
			n += do_print_resource_record(pw,
			    _PATH_HOST_ED25519_KEY_FILE, rr_hostname);
			if (n == 0)
				fprintf(thread_stderr, "no keys found.");
            sshkeygen_cleanup();
			exit(0);
		}
	}

#ifdef WITH_OPENSSL
	if (do_gen_candidates) {
		FILE *out = fopen(out_file, "w");

		if (out == NULL) {
			error("Couldn't open modulus candidate file \"%s\": %s",
			    out_file, strerror(errno));
			return (1);
		}
		if (bits == 0)
			bits = DEFAULT_BITS;
		if (gen_candidates(out, memory, bits, start) != 0)
			fprintf(thread_stderr, "modulus candidate generation failed");

		return (0);
	}

	if (do_screen_candidates) {
		FILE *in;
		FILE *out = fopen(out_file, "a");

		if (have_identity && strcmp(identity_file, "-") != 0) {
			if ((in = fopen(identity_file, "r")) == NULL) {
				fprintf(thread_stderr, "Couldn't open modulus candidate "
				    "file \"%s\": %s", identity_file,
				    strerror(errno));
			}
		} else
			in = thread_stdin;

		if (out == NULL) {
			fprintf(thread_stderr, "Couldn't open moduli file \"%s\": %s",
			    out_file, strerror(errno));
		}
		if (prime_test(in, out, rounds == 0 ? 100 : rounds,
		    generator_wanted, checkpoint,
		    start_lineno, lines_to_process) != 0)
			fprintf(thread_stderr, "modulus screening failed");
		return (0);
	}
#endif

	if (gen_all_hostkeys) {
		do_gen_all_hostkeys(pw);
		return (0);
	}

	if (key_type_name == NULL)
		key_type_name = DEFAULT_KEY_TYPE_NAME;

	type = sshkey_type_from_name(key_type_name);
	type_bits_valid(type, key_type_name, &bits);

	if (!quiet)
		fprintf(thread_stdout, "Generating public/private %s key pair.\n",
		    key_type_name);
	if ((r = sshkey_generate(type, bits, &private)) != 0)
		fprintf(thread_stderr, "key_generate failed");
	if ((r = sshkey_from_private(private, &public)) != 0)
		fprintf(thread_stderr, "key_from_private failed: %s\n", ssh_err(r));

	if (!have_identity)
		ask_filename(pw, "Enter file in which to save the key");

	/* Create ~/.ssh directory if it doesn't already exist. */
	snprintf(dotsshdir, sizeof dotsshdir, "%s/%s",
	    getenv("SSH_HOME"), _PATH_SSH_USER_DIR);
	if (strstr(identity_file, dotsshdir) != NULL) {
		if (stat(dotsshdir, &st) < 0) {
			if (errno != ENOENT) {
				error("Could not stat %s: %s", dotsshdir,
				    strerror(errno));
			} else if (mkdir(dotsshdir, 0700) < 0) {
				error("Could not create directory '%s': %s",
				    dotsshdir, strerror(errno));
			} else if (!quiet)
				fprintf(thread_stdout, "Created directory '%s'.\n", dotsshdir);
		}
	}
	/* If the file already exists, ask the user to confirm. */
	if (stat(identity_file, &st) >= 0) {
		char yesno[3];
		fprintf(thread_stdout, "%s already exists.\n", identity_file);
		fprintf(thread_stdout, "Overwrite (y/n)? ");
		fflush(thread_stdout);
        if (fgets(yesno, sizeof(yesno), thread_stdin) == NULL) {
            sshkeygen_cleanup();
			exit(1);
        }
        if (yesno[0] != 'y' && yesno[0] != 'Y') {
            sshkeygen_cleanup();
			exit(1);
        }
	}
	/* Ask for a passphrase (twice). */
	if (identity_passphrase)
		passphrase1 = xstrdup(identity_passphrase);
	else if (identity_new_passphrase)
		passphrase1 = xstrdup(identity_new_passphrase);
	else {
passphrase_again:
		passphrase1 =
			read_passphrase("Enter passphrase (empty for no "
			    "passphrase): ", RP_ALLOW_STDIN);
		passphrase2 = read_passphrase("Enter same passphrase again: ",
		    RP_ALLOW_STDIN);
		if (strcmp(passphrase1, passphrase2) != 0) {
			/*
			 * The passphrases do not match.  Clear them and
			 * retry.
			 */
			explicit_bzero(passphrase1, strlen(passphrase1));
			explicit_bzero(passphrase2, strlen(passphrase2));
			free(passphrase1);
            free(passphrase2);
            systemAlert("Passphrases do not match.  Try again.");
			// fprintf(thread_stdout, "Passphrases do not match.  Try again.\n");
			goto passphrase_again;
		}
		/* Clear the other copy of the passphrase. */
		explicit_bzero(passphrase2, strlen(passphrase2));
		free(passphrase2); passphrase2 = NULL;
	}

	if (identity_comment) {
		strlcpy(comment, identity_comment, sizeof(comment));
	} else {
		/* Create default comment field for the passphrase. */
		snprintf(comment, sizeof comment, "%s@%s", pw->pw_name, hostname);
	}

	/* Save the key with the given passphrase and comment. */
	if ((r = sshkey_save_private(private, identity_file, passphrase1,
	    comment, use_new_format, new_format_cipher, rounds)) != 0) {
		error("Saving key \"%s\" failed: %s",
		    identity_file, ssh_err(r));
		explicit_bzero(passphrase1, strlen(passphrase1));
        free(passphrase1);
        sshkeygen_cleanup();
		exit(1);
	}
	/* Clear the passphrase. */
	explicit_bzero(passphrase1, strlen(passphrase1));
	free(passphrase1);

	/* Clear the private key and the random number generator. */
	sshkey_free(private);

	if (!quiet)
		fprintf(thread_stdout, "Your identification has been saved in %s.\n", identity_file);

	strlcat(identity_file, ".pub", sizeof(identity_file));
	if ((fd = open(identity_file, O_WRONLY|O_CREAT|O_TRUNC, 0644)) == -1)
		fprintf(thread_stderr, "Unable to save public key to %s: %s",
		    identity_file, strerror(errno));
	if ((f = fdopen(fd, "w")) == NULL)
		fprintf(thread_stderr, "fdopen %s failed: %s", identity_file, strerror(errno));
	if ((r = sshkey_write(public, f)) != 0)
		error("write key failed: %s", ssh_err(r));
	fprintf(f, " %s\n", comment);
	fclose(f);

	if (!quiet) {
		fp = sshkey_fingerprint(public, fingerprint_hash,
		    SSH_FP_DEFAULT);
		ra = sshkey_fingerprint(public, fingerprint_hash,
		    SSH_FP_RANDOMART);
		if (fp == NULL || ra == NULL)
			fprintf(thread_stderr, "sshkey_fingerprint failed");
		fprintf(thread_stdout, "Your public key has been saved in %s.\n",
		    identity_file);
		fprintf(thread_stdout, "The key fingerprint is:\n");
		fprintf(thread_stdout, "%s %s\n", fp, comment);
		fprintf(thread_stdout, "The key's randomart image is:\n");
		fprintf(thread_stdout, "%s\n", ra);
		free(ra);
		free(fp);
	}

	sshkey_free(public);
    sshkeygen_cleanup();
	exit(0);
}<|MERGE_RESOLUTION|>--- conflicted
+++ resolved
@@ -324,16 +324,10 @@
 	fprintf(thread_stdout, "%s (%s): ", prompt, identity_file);
 	fflush(thread_stdout);
     if (fgets(buf, sizeof(buf), thread_stdin) == NULL) {
-<<<<<<< HEAD
-		exit(1);
-    }
-    buf[strcspn(buf, "\n")] = '\0';
-=======
         sshkeygen_cleanup();
         exit(1);
     }
 	buf[strcspn(buf, "\n")] = '\0';
->>>>>>> 69a4bcc4
 	if (strcmp(buf, "") != 0)
 		strlcpy(identity_file, buf, sizeof(identity_file));
 	have_identity = 1;
